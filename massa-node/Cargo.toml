--- conflicted
+++ resolved
@@ -23,6 +23,7 @@
 structopt = { version = "0.3", features = ["paw"] }
 dialoguer = "0.10"
 chrono = "0.4"
+ctrlc = "3.2.5"
 # custom modules
 massa_api_exports = { path = "../massa-api-exports" }
 massa_api = { path = "../massa-api" }
@@ -51,11 +52,7 @@
 massa_factory_worker = { path = "../massa-factory-worker" }
 massa_grpc = { path = "../massa-grpc" }
 massa_versioning_worker = { path = "../massa-versioning-worker" }
-<<<<<<< HEAD
 massa_db = { path = "../massa-db" }
-=======
-ctrlc = "3.2.5"
->>>>>>> 895de15e
 
 # for more information on what are the following features used for, see the cargo.toml at workspace level
 [features]
