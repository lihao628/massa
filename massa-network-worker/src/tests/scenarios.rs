--- conflicted
+++ resolved
@@ -22,16 +22,9 @@
     MAX_ENDORSEMENTS_PER_MESSAGE, MAX_MESSAGE_SIZE, MAX_OPERATIONS_PER_BLOCK,
     MAX_OPERATIONS_PER_MESSAGE, THREAD_COUNT,
 };
-<<<<<<< HEAD
 use massa_models::EndorsementSerializer;
 use massa_models::{node::NodeId, wrapped::WrappedContent, BlockId, Endorsement, Slot};
 use massa_network_exports::{settings::PeerTypeConnectionConfig, NodeCommand, NodeEvent};
-=======
-use massa_network_exports::{
-    settings::PeerTypeConnectionConfig, AskForBlocksInfo, BlockInfoReply, NodeCommand, NodeEvent,
-    ReplyForBlocksInfo,
-};
->>>>>>> 20284e69
 use massa_network_exports::{
     ConnectionClosureReason, ConnectionId, HandshakeErrorType, PeerInfo, PeerType,
 };
@@ -804,19 +797,15 @@
 
             // Send ask for block message from connected peer
             let wanted_hash = get_dummy_block_id("default_val");
-<<<<<<< HEAD
             let mut message_serialized = Vec::new();
             message_serializer
                 .serialize(
-                    &Message::AskForBlocks(vec![wanted_hash]),
-                    &mut message_serialized,
-=======
+                    &Message::AskForBlocks(vec![(wanted_hash, AskForBlocksInfo::Info)]),
+                    &mut message_serialized
+                );
             conn1_w
                 .send(
-                    &Message::AskForBlocks(vec![(wanted_hash, AskForBlocksInfo::Info)])
-                        .to_bytes_compact()
-                        .expect("Fail to serialize message"),
->>>>>>> 20284e69
+                    &message_serialized,
                 )
                 .expect("Fail to serialize message");
             conn1_w.send(&message_serialized).await.unwrap();
@@ -912,29 +901,24 @@
 
             // test with max_ask_blocks_per_message > 3 sending the message straight to the connection.
             // the message is rejected by the receiver.
-<<<<<<< HEAD
-            let wanted_hash1 = get_dummy_block_id("default_val1");
-            let wanted_hash2 = get_dummy_block_id("default_val2");
-            let wanted_hash3 = get_dummy_block_id("default_val3");
-            let wanted_hash4 = get_dummy_block_id("default_val4");
-            let mut message_serialized = Vec::new();
-            message_serializer
-                .serialize(
-=======
             let wanted_hash1 = (get_dummy_block_id("default_val1"), AskForBlocksInfo::Info);
             let wanted_hash2 = (get_dummy_block_id("default_val2"), AskForBlocksInfo::Info);
             let wanted_hash3 = (get_dummy_block_id("default_val3"), AskForBlocksInfo::Info);
             let wanted_hash4 = (get_dummy_block_id("default_val4"), AskForBlocksInfo::Info);
-            conn1_w
-                .send(
->>>>>>> 20284e69
+            let mut message_serialized = Vec::new();
+            message_serializer
+                .serialize(
                     &Message::AskForBlocks(vec![
                         wanted_hash1,
                         wanted_hash2,
                         wanted_hash3,
                         wanted_hash4,
                     ]),
-                    &mut message_serialized,
+                    &mut message_serialized
+                );
+            conn1_w
+                .send(
+                    &message_serialized,
                 )
                 .expect("Fail to serialize message");
             conn1_w.send(&message_serialized).await.unwrap();
