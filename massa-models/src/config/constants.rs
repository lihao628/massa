//! DEFAULT VALUES USED TO INITIALIZE DIVERS CONFIGURATIONS STRUCTURES
//!
//!
//! # Default hard-coded
//!
//! Each crates may contains a `settings.rs` or a `config.rs` the `Default`
//! implementation of each object take the default Values from the following
//! file.
//!
//! These values are the hard-coded values that make sens to never be modified
//! by a user. Generally, this values are passed with dependency injection in a `cfg`
//! parameter for each worker, that is convenient for unit tests.
//!
//! A parallel file with the same constant definitions exist for the testing case.
//! (`default_testing.rs`) But as for the current file you shouldn't modify it.
use std::str::FromStr;

use crate::{address::ADDRESS_SIZE_BYTES, amount::Amount, version::Version};
use massa_signature::KeyPair;
use massa_time::MassaTime;
use num::rational::Ratio;

/// Limit on the number of peers we advertise to others.
pub const MAX_ADVERTISE_LENGTH: u32 = 10000;
/// Maximum message length in bytes
pub const MAX_MESSAGE_SIZE: u32 = 1048576000;
/// Max number of hash in the message `AskForBlocks`
pub const MAX_ASK_BLOCKS_PER_MESSAGE: u32 = 128;
/// Max number of operations per message
pub const MAX_OPERATIONS_PER_MESSAGE: u32 = 1024;
/// Length of the handshake random signature
pub const HANDSHAKE_RANDOMNESS_SIZE_BYTES: usize = 32;

/// Consensus static parameters (defined by protocol used)
/// Changing one of the following values is considered as a breaking change
/// Values differ in `test` flavor building for faster CI and simpler scenarios
pub const CHANNEL_SIZE: usize = 1024;

lazy_static::lazy_static! {
    /// Time in milliseconds when the blockclique started.
    pub static ref GENESIS_TIMESTAMP: MassaTime = if cfg!(feature = "sandbox") {
        std::env::var("GENESIS_TIMESTAMP").map(|timestamp| timestamp.parse::<u64>().unwrap().into()).unwrap_or_else(|_|
            MassaTime::now()
                .unwrap()
                .saturating_add(MassaTime::from_millis(1000 * 10))
        )
    } else {
        1679481900000.into()  // Wednesday, March 22, 2023 10:45:00 AM UTC
    };

    /// TESTNET: time when the blockclique is ended.
    pub static ref END_TIMESTAMP: Option<MassaTime> = if cfg!(feature = "sandbox") {
        None
    } else {
        Some(1680292800000.into())  // Friday, March 31, 2023 08:00:00 PM UTC
    };
    /// `KeyPair` to sign genesis blocks.
    pub static ref GENESIS_KEY: KeyPair = KeyPair::from_str("S1UxdCJv5ckDK8z87E5Jq5fEfSVLi2cTHgtpfZy7iURs3KpPns8")
        .unwrap();
    /// number of cycle misses (strictly) above which stakers are deactivated
    pub static ref POS_MISS_RATE_DEACTIVATION_THRESHOLD: Ratio<u64> = Ratio::new(7, 10);
    /// node version
    pub static ref VERSION: Version = {
        if cfg!(feature = "sandbox") {
            "SAND.20.0"
        } else {
<<<<<<< HEAD
            "TEST.21.0"
=======
            "TEST.20.2"
>>>>>>> b27e8416
        }
        .parse()
        .unwrap()
    };
}

/// Price of a roll in the network
pub const ROLL_PRICE: Amount = Amount::from_mantissa_scale(100, 0);
/// Block reward is given for each block creation
pub const BLOCK_REWARD: Amount = Amount::from_mantissa_scale(3, 1);
/// Cost to store one byte in the ledger
pub const LEDGER_COST_PER_BYTE: Amount = Amount::from_mantissa_scale(25, 5);
/// Cost for a base entry (address + balance (5 bytes constant))
pub const LEDGER_ENTRY_BASE_SIZE: usize = ADDRESS_SIZE_BYTES + 8;
/// Cost for a base entry datastore 10 bytes constant to avoid paying more for longer keys
pub const LEDGER_ENTRY_DATASTORE_BASE_SIZE: usize = 10;
/// Time between the periods in the same thread.
pub const T0: MassaTime = MassaTime::from_millis(16000);
/// Proof of stake seed for the initial draw
pub const INITIAL_DRAW_SEED: &str = "massa_genesis_seed";
/// Number of threads
pub const THREAD_COUNT: u8 = 32;
/// Number of endorsement
pub const ENDORSEMENT_COUNT: u32 = 16;
/// Threshold for fitness.
pub const DELTA_F0: u64 = 64 * (ENDORSEMENT_COUNT as u64 + 1);
/// Maximum number of operations per block
pub const MAX_OPERATIONS_PER_BLOCK: u32 = 5000;
/// Maximum block size in bytes
pub const MAX_BLOCK_SIZE: u32 = 1_000_000;
/// Maximum capacity of the asynchronous messages pool
pub const MAX_ASYNC_POOL_LENGTH: u64 = 10_000;
/// Maximum data size in async message
pub const MAX_ASYNC_MESSAGE_DATA: u64 = 1_000_000;
/// Maximum operation validity period count
pub const OPERATION_VALIDITY_PERIODS: u64 = 10;
/// cycle duration in periods
pub const PERIODS_PER_CYCLE: u64 = 128;
/// PoS saved cycles: number of cycles saved in `PoSFinalState`
///
/// 4 for PoS itself and 1 for bootstrap safety
pub const POS_SAVED_CYCLES: usize = 5;
/// Maximum size batch of data in a part of the ledger
pub const LEDGER_PART_SIZE_MESSAGE_BYTES: u64 = 1_000_000;
/// Maximum async messages in a batch of the bootstrap of the async pool
pub const ASYNC_POOL_BOOTSTRAP_PART_SIZE: u64 = 100;
/// Maximum proof-of-stake deferred credits in a bootstrap batch
pub const DEFERRED_CREDITS_BOOTSTRAP_PART_SIZE: u64 = 100;
/// Maximum executed ops per slot in a bootstrap batch
pub const EXECUTED_OPS_BOOTSTRAP_PART_SIZE: u64 = 10;
/// Maximum number of consensus blocks in a bootstrap batch
pub const CONSENSUS_BOOTSTRAP_PART_SIZE: u64 = 50;
/// Maximum number of consensus block ids when sending a bootstrap cursor from the client
pub const MAX_CONSENSUS_BLOCKS_IDS: u64 = 300;
/// Maximum size of proof-of-stake rolls
pub const MAX_ROLLS_COUNT_LENGTH: u64 = 10_000;
/// Maximum size of proof-of-stake production stats
pub const MAX_PRODUCTION_STATS_LENGTH: u64 = 10_000;
/// Maximum size proof-of-stake deferred credits
pub const MAX_DEFERRED_CREDITS_LENGTH: u64 = 10_000;
/// Maximum size of executed ops
pub const MAX_EXECUTED_OPS_LENGTH: u64 = 1_000;
/// Maximum size of executed ops changes
pub const MAX_EXECUTED_OPS_CHANGES_LENGTH: u64 = 20_000;
/// Maximum length of a datastore key
pub const MAX_DATASTORE_KEY_LENGTH: u8 = 255;
/// Maximum length of an operation datastore key
pub const MAX_OPERATION_DATASTORE_KEY_LENGTH: u8 = MAX_DATASTORE_KEY_LENGTH;
/// Maximum length of a datastore value
pub const MAX_DATASTORE_VALUE_LENGTH: u64 = 10_000_000;
/// Maximum length of a datastore value
pub const MAX_BYTECODE_LENGTH: u64 = 10_000_000;
/// Maximum length of an operation datastore value
pub const MAX_OPERATION_DATASTORE_VALUE_LENGTH: u64 = 500_000;
/// Maximum ledger changes in a block
pub const MAX_LEDGER_CHANGES_PER_SLOT: u32 = u32::MAX;
/// Maximum production events in a block
pub const MAX_PRODUCTION_EVENTS_PER_BLOCK: u32 = u32::MAX;
/// Maximum ledger changes count
pub const MAX_LEDGER_CHANGES_COUNT: u64 =
    100_u32.saturating_mul(MAX_LEDGER_CHANGES_PER_SLOT) as u64;
/// Maximum number of key/values in the datastore of a ledger entry
pub const MAX_DATASTORE_ENTRY_COUNT: u64 = u64::MAX;
/// Maximum number of key/values in the datastore of a `ExecuteSC` operation
pub const MAX_OPERATION_DATASTORE_ENTRY_COUNT: u64 = 128;
/// Maximum length function name in call SC
pub const MAX_FUNCTION_NAME_LENGTH: u16 = u16::MAX;
/// Maximum size of parameters in call SC
pub const MAX_PARAMETERS_SIZE: u32 = 10_000_000;
/// Maximum length of `rng_seed` in thread cycle
pub const MAX_RNG_SEED_LENGTH: u32 = PERIODS_PER_CYCLE.saturating_mul(THREAD_COUNT as u64) as u32;
// ***********************
// Bootstrap constants
//

/// Max message size for bootstrap
pub const MAX_BOOTSTRAP_MESSAGE_SIZE: u32 = 1048576000;
/// Max number of blocks we provide/ take into account while bootstrapping
pub const MAX_BOOTSTRAP_BLOCKS: u32 = 1000000;
/// max bootstrapped cliques
pub const MAX_BOOTSTRAP_CLIQUES: u32 = 1000;
/// max bootstrapped dependencies
pub const MAX_BOOTSTRAP_DEPS: u32 = 1000;
/// Max number of child nodes
pub const MAX_BOOTSTRAP_CHILDREN: u32 = 1000;
/// Max number of cycles in PoS bootstrap
pub const MAX_BOOTSTRAP_POS_CYCLES: u32 = 5;
/// Max number of address and random entries for PoS bootstrap
pub const MAX_BOOTSTRAP_POS_ENTRIES: u32 = 1000000000;
/// Max async pool changes
pub const MAX_BOOTSTRAP_ASYNC_POOL_CHANGES: u64 = 100_000;
/// Max bytes in final states parts
pub const MAX_BOOTSTRAP_FINAL_STATE_PARTS_SIZE: u64 = 1_000_000_000;
/// Max size of the IP list
pub const IP_LIST_MAX_SIZE: usize = 10000;
/// Size of the random bytes array used for the bootstrap, safe to import
pub const BOOTSTRAP_RANDOMNESS_SIZE_BYTES: usize = 32;
/// Max size of the printed error
pub const MAX_BOOTSTRAP_ERROR_LENGTH: u64 = 10000;

/// Protocol controller channel size
pub const PROTOCOL_CONTROLLER_CHANNEL_SIZE: usize = 1024;
/// Protocol event channel size
pub const PROTOCOL_EVENT_CHANNEL_SIZE: usize = 1024;
/// Pool controller channel size
pub const POOL_CONTROLLER_CHANNEL_SIZE: usize = 1024;

// ***********************
// Constants used for execution module (injected from ConsensusConfig)
//

/// Maximum of GAS allowed for a block
pub const MAX_GAS_PER_BLOCK: u64 = u32::MAX as u64;
/// Maximum of GAS allowed for asynchronous messages execution on one slot
pub const MAX_ASYNC_GAS: u64 = 1_000_000_000;

//
// Constants used in network
//

/// Max number of endorsements per message
pub const MAX_ENDORSEMENTS_PER_MESSAGE: u32 = 1024;
/// node send channel size
pub const NODE_SEND_CHANNEL_SIZE: usize = 10_000;
/// max duplex buffer size
pub const MAX_DUPLEX_BUFFER_SIZE: usize = 1024;
/// network controller communication channel size
pub const NETWORK_CONTROLLER_CHANNEL_SIZE: usize = 10_000;
/// network event channel size
pub const NETWORK_EVENT_CHANNEL_SIZE: usize = 10_000;
/// network node command channel size
pub const NETWORK_NODE_COMMAND_CHANNEL_SIZE: usize = 10_000;
/// network node event channel size
pub const NETWORK_NODE_EVENT_CHANNEL_SIZE: usize = 10_000;

//
// Constants used in versioning
//
/// Threshold to accept a new versioning
pub const VERSIONING_THRESHOLD_TRANSITION_ACCEPTED: Amount = Amount::from_mantissa_scale(75, 0);

// Some checks at compile time that should not be ignored!
#[allow(clippy::assertions_on_constants)]
const _: () = {
    assert!(THREAD_COUNT > 1);
    assert!((T0).to_millis() >= 1);
    assert!((T0).to_millis() % (THREAD_COUNT as u64) == 0);
};<|MERGE_RESOLUTION|>--- conflicted
+++ resolved
@@ -64,11 +64,7 @@
         if cfg!(feature = "sandbox") {
             "SAND.20.0"
         } else {
-<<<<<<< HEAD
             "TEST.21.0"
-=======
-            "TEST.20.2"
->>>>>>> b27e8416
         }
         .parse()
         .unwrap()
