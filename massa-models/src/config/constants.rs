--- conflicted
+++ resolved
@@ -76,13 +76,9 @@
     /// node version
     pub static ref VERSION: Version = {
         if cfg!(feature = "sandbox") {
-            "SAND.25.0"
+            "SAND.26.0"
         } else {
-<<<<<<< HEAD
             "TEST.26.0"
-=======
-            "TEST.25.2"
->>>>>>> 1c842717
         }
         .parse()
         .unwrap()
