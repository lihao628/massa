// Copyright (c) 2022 MASSA LABS <info@massa.net>
//! Bootstrap crate
//!
//! At start up, if now is after genesis timestamp,
//! the node will bootstrap from one of the provided bootstrap servers.
//!
//! On server side, the server will query consensus for the graph and the ledger,
//! execution for execution related data and network for the peer list.
//!
#![feature(async_closure)]
#![warn(missing_docs)]
#![warn(unused_crate_dependencies)]
#![feature(ip)]
#![feature(map_first_last)]
#![feature(let_chains)]
use crate::client_binder::BootstrapClientBinder;
use crate::messages::{BootstrapMessageClient, BootstrapMessageServer};
use crate::server_binder::BootstrapServerBinder;
use error::BootstrapError;
pub use establisher::types::Establisher;
use futures::{stream::FuturesUnordered, StreamExt};
use massa_consensus_exports::ConsensusCommandSender;
use massa_final_state::{FinalState, FinalStateBootstrap};
use massa_graph::BootstrapableGraph;
use massa_ledger::LedgerChanges as ExecutionLedgerChanges;
use massa_logging::massa_trace;
use massa_models::constants::default::BOOTSTRAP_LEDGER_ENTRY_SIZE;
use massa_models::ledger_models::LedgerChanges as ConsensusLedgerChanges;
use massa_models::{Slot, Version};
use massa_network_exports::{BootstrapPeers, NetworkCommandSender};
use massa_proof_of_stake_exports::ExportProofOfStake;
use massa_signature::{PrivateKey, PublicKey};
use massa_time::MassaTime;
use parking_lot::RwLock;
use rand::{prelude::SliceRandom, rngs::StdRng, SeedableRng};
use std::collections::{hash_map, HashMap};
use std::net::SocketAddr;
use std::sync::Arc;
use std::time::Duration;
use std::{convert::TryInto, net::IpAddr};
use tokio::time::Instant;
use tokio::{sync::mpsc, task::JoinHandle, time::sleep};
use tracing::{debug, info, warn};

mod client_binder;
mod error;
mod establisher;
mod messages;
mod server_binder;
mod settings;
pub use establisher::types;
pub use settings::BootstrapSettings;

#[cfg(test)]
pub mod tests;

/// a collection of the bootstrap state snapshots of all relevant modules
#[derive(Default, Debug)]
pub struct GlobalBootstrapState {
    /// state of the proof of stake state (distributions, seeds...)
    pub pos: Option<ExportProofOfStake>,

    /// state of the consensus graph
    pub graph: Option<BootstrapableGraph>,

    /// timestamp correction in milliseconds
    pub compensation_millis: i64,

    /// list of network peers
    pub peers: Option<BootstrapPeers>,

    /// state of the final state
    pub final_state: Option<FinalStateBootstrap>,
}

/// Gets the state from a bootstrap server (internal private function)
/// needs to be CANCELLABLE
async fn bootstrap_from_server(
    cfg: &BootstrapSettings, // TODO: should be a &'static ... see #1848
    client: &mut BootstrapClientBinder,
    next_message_bootstrap: &mut Option<BootstrapMessageClient>,
    global_bootstrap_state: &mut GlobalBootstrapState,
    our_version: Version,
) -> Result<(), BootstrapError> {
    massa_trace!("bootstrap.lib.bootstrap_from_server", {});

    // read error (if sent by the server)
    // client.next() is not cancel-safe but we drop the whole client object if cancelled => it's OK
    match tokio::time::timeout(cfg.read_error_timeout.into(), client.next()).await {
        Err(_) => {
            massa_trace!("bootstrap.lib.bootstrap_from_server: No error sent at connection", {});
        }
        Ok(Err(e)) => return Err(e),
        Ok(Ok(BootstrapMessageServer::BootstrapError{error: _})) => {
            return Err(BootstrapError::ReceivedError(
                "Bootstrap cancelled on this server because there is no slots available on this server. Will try to bootstrap to another node soon.".to_string()
            ))
        }
        Ok(Ok(msg)) => return Err(BootstrapError::UnexpectedMessageServer(msg))
    };

    // handshake
    let send_time_uncompensated = MassaTime::now()?;
    // client.handshake() is not cancel-safe but we drop the whole client object if cancelled => it's OK
    match tokio::time::timeout(cfg.write_timeout.into(), client.handshake(our_version)).await {
        Err(_) => {
            return Err(std::io::Error::new(
                std::io::ErrorKind::TimedOut,
                "bootstrap handshake timed out",
            )
            .into())
        }
        Ok(Err(e)) => return Err(e),
        Ok(Ok(_)) => {}
    }

    // compute ping
    let ping = MassaTime::now()?.saturating_sub(send_time_uncompensated);
    if ping > cfg.max_ping {
        return Err(BootstrapError::GeneralError(
            "bootstrap ping too high".into(),
        ));
    }

    // First, clock and version.
    // client.next() is not cancel-safe but we drop the whole client object if cancelled => it's OK
    let server_time = match tokio::time::timeout(cfg.read_timeout.into(), client.next()).await {
        Err(_) => {
            return Err(std::io::Error::new(
                std::io::ErrorKind::TimedOut,
                "bootstrap clock sync read timed out",
            )
            .into())
        }
        Ok(Err(e)) => return Err(e),
        Ok(Ok(BootstrapMessageServer::BootstrapTime {
            server_time,
            version,
        })) => {
            if !our_version.is_compatible(&version) {
                return Err(BootstrapError::IncompatibleVersionError(format!(
                    "remote is running incompatible version: {} (local node version: {})",
                    version, our_version
                )));
            }
            server_time
        }
        Ok(Ok(BootstrapMessageServer::BootstrapError { error })) => {
            return Err(BootstrapError::ReceivedError(error))
        }
        Ok(Ok(msg)) => return Err(BootstrapError::UnexpectedMessageServer(msg)),
    };

    let recv_time_uncompensated = MassaTime::now()?;

    // compute ping
    let ping = recv_time_uncompensated.saturating_sub(send_time_uncompensated);
    if ping > cfg.max_ping {
        return Err(BootstrapError::GeneralError(
            "bootstrap ping too high".into(),
        ));
    }

    // compute compensation
    let compensation_millis = if cfg.enable_clock_synchronization {
        let local_time_uncompensated =
            recv_time_uncompensated.checked_sub(ping.checked_div_u64(2)?)?;
        let compensation_millis = if server_time >= local_time_uncompensated {
            server_time
                .saturating_sub(local_time_uncompensated)
                .to_millis()
        } else {
            local_time_uncompensated
                .saturating_sub(server_time)
                .to_millis()
        };
        let compensation_millis: i64 = compensation_millis.try_into().map_err(|_| {
            BootstrapError::GeneralError("Failed to convert compensation time into i64".into())
        })?;
        debug!("Server clock compensation set to: {}", compensation_millis);
        compensation_millis
    } else {
        0
    };

    global_bootstrap_state.compensation_millis = compensation_millis;

    info!("Start bootstrap ledger");

    let write_timeout: std::time::Duration = cfg.write_timeout.into();
    // Loop to ask data to the server depending on the last message we sent
    // TODO: Add ledger to the state
    loop {
        match next_message_bootstrap {
            Some(BootstrapMessageClient::AskConsensusLedgerPart { .. }) => {
                let (ledger_part, last_slot, ledger_changes) = match send_message_client(
                    next_message_bootstrap.as_ref().unwrap(),
                    client,
                    write_timeout,
                    cfg.read_timeout.into(),
                )
                .await?
                {
                    BootstrapMessageServer::ConsensusLedgerPart {
                        ledger,
                        slot,
                        ledger_changes,
                    } => (ledger, slot, ledger_changes),
                    BootstrapMessageServer::BootstrapError { error } => {
                        return Err(BootstrapError::ReceivedError(error))
                    }
                    other => return Err(BootstrapError::UnexpectedMessageServer(other)),
                };
                debug!("Ledger part = {:#?}", ledger_part);
                debug!("Size max = {:#?}", BOOTSTRAP_LEDGER_ENTRY_SIZE);
                if ledger_part.0.len() < BOOTSTRAP_LEDGER_ENTRY_SIZE as usize {
                    *next_message_bootstrap =
                        Some(BootstrapMessageClient::AskExecutionLedgerPart {
                            address: None,
                            slot: None,
                        });
                } else {
                    *next_message_bootstrap =
                        Some(BootstrapMessageClient::AskConsensusLedgerPart {
                            address: Some(*ledger_part.0.last_key_value().unwrap().0),
                            slot: Some(last_slot),
                        });
                }
            }
            Some(BootstrapMessageClient::AskExecutionLedgerPart { .. }) => {
                let (ledger_part, last_slot, ledger_changes) = match send_message_client(
                    next_message_bootstrap.as_ref().unwrap(),
                    client,
                    write_timeout,
                    cfg.read_timeout.into(),
                )
                .await?
                {
                    BootstrapMessageServer::ExecutionLedgerPart {
                        ledger,
                        slot,
                        ledger_changes,
                    } => (ledger, slot, ledger_changes),
                    BootstrapMessageServer::BootstrapError { error } => {
                        return Err(BootstrapError::ReceivedError(error))
                    }
                    other => return Err(BootstrapError::UnexpectedMessageServer(other)),
                };
                debug!("Execution ledger part = {:#?}", ledger_part);
                debug!("Size max = {:#?}", BOOTSTRAP_LEDGER_ENTRY_SIZE);
                if ledger_part.0.len() < BOOTSTRAP_LEDGER_ENTRY_SIZE as usize {
                    *next_message_bootstrap = Some(BootstrapMessageClient::AskBootstrapPeers);
                } else {
                    *next_message_bootstrap =
                        Some(BootstrapMessageClient::AskExecutionLedgerPart {
                            address: Some(*ledger_part.0.last_key_value().unwrap().0),
                            slot: Some(last_slot),
                        });
                }
            }
            Some(BootstrapMessageClient::AskBootstrapPeers) => {
                let peers = match send_message_client(
                    next_message_bootstrap.as_ref().unwrap(),
                    client,
                    write_timeout,
                    cfg.read_timeout.into(),
                )
                .await?
                {
                    BootstrapMessageServer::BootstrapPeers { peers } => peers,
                    BootstrapMessageServer::BootstrapError { error } => {
                        return Err(BootstrapError::ReceivedError(error))
                    }
                    other => return Err(BootstrapError::UnexpectedMessageServer(other)),
                };
                global_bootstrap_state.peers = Some(peers);
                *next_message_bootstrap = Some(BootstrapMessageClient::AskConsensusState);
            }
            Some(BootstrapMessageClient::AskConsensusState) => {
                let state = match send_message_client(
                    next_message_bootstrap.as_ref().unwrap(),
                    client,
                    write_timeout,
                    cfg.read_timeout.into(),
                )
                .await?
                {
                    BootstrapMessageServer::ConsensusState { pos, graph } => (pos, graph),
                    BootstrapMessageServer::BootstrapError { error } => {
                        return Err(BootstrapError::ReceivedError(error))
                    }
                    other => return Err(BootstrapError::UnexpectedMessageServer(other)),
                };
                global_bootstrap_state.pos = Some(state.0);
                global_bootstrap_state.graph = Some(state.1);
                *next_message_bootstrap = Some(BootstrapMessageClient::AskFinalState);
            }
            Some(BootstrapMessageClient::AskFinalState) => {
                let final_state = match send_message_client(
                    next_message_bootstrap.as_ref().unwrap(),
                    client,
                    write_timeout,
                    cfg.read_timeout.into(),
                )
                .await?
                {
                    BootstrapMessageServer::FinalState { final_state } => final_state,
                    BootstrapMessageServer::BootstrapError { error } => {
                        return Err(BootstrapError::ReceivedError(error))
                    }
                    other => return Err(BootstrapError::UnexpectedMessageServer(other)),
                };
                global_bootstrap_state.final_state = Some(final_state);
                *next_message_bootstrap = None;
            }
            None => {
                if global_bootstrap_state.final_state.is_none() {
                    *next_message_bootstrap = Some(BootstrapMessageClient::AskFinalState);
                    continue;
                }
                if global_bootstrap_state.graph.is_none() || global_bootstrap_state.pos.is_none() {
                    *next_message_bootstrap = Some(BootstrapMessageClient::AskConsensusState);
                    continue;
                }
                if global_bootstrap_state.peers.is_none() {
                    *next_message_bootstrap = Some(BootstrapMessageClient::AskBootstrapPeers);
                    continue;
                }
                break;
            }
            Some(BootstrapMessageClient::BootstrapError { error: _ }) => {
                panic!("Should never happens")
            }
        };
    }

    info!("Successful state bootstrap");
    Ok(())
}

async fn send_message_client(
    message_to_send: &BootstrapMessageClient,
    client: &mut BootstrapClientBinder,
    write_timeout: Duration,
    read_timeout: Duration,
) -> Result<BootstrapMessageServer, BootstrapError> {
    match tokio::time::timeout(write_timeout, client.send(message_to_send)).await {
        Err(_) => Err(std::io::Error::new(
            std::io::ErrorKind::TimedOut,
            "bootstrap ask ledger part send timed out",
        )
        .into()),
        Ok(Err(e)) => Err(e),
        Ok(Ok(_)) => Ok(()),
    }?;
    match tokio::time::timeout(read_timeout, client.next()).await {
        Err(_) => Err(std::io::Error::new(
            std::io::ErrorKind::TimedOut,
            "final state bootstrap read timed out",
        )
        .into()),
        Ok(Err(e)) => Err(e),
        Ok(Ok(msg)) => Ok(msg),
    }
}

async fn connect_to_server(
    establisher: &mut Establisher,
    bootstrap_settings: &BootstrapSettings,
    addr: &SocketAddr,
    pub_key: &PublicKey,
) -> Result<BootstrapClientBinder, BootstrapError> {
    // connect
    let mut connector = establisher
        .get_connector(bootstrap_settings.connect_timeout)
        .await?; // cancellable
    let socket = connector.connect(*addr).await?; // cancellable
    Ok(BootstrapClientBinder::new(socket, *pub_key))
}

/// Gets the state from a bootstrap server
/// needs to be CANCELLABLE
pub async fn get_state(
    bootstrap_settings: &'static BootstrapSettings,
    mut establisher: Establisher,
    version: Version,
    genesis_timestamp: MassaTime,
    end_timestamp: Option<MassaTime>,
) -> Result<GlobalBootstrapState, BootstrapError> {
    massa_trace!("bootstrap.lib.get_state", {});
    let now = MassaTime::now()?;
    // if we are before genesis, do not bootstrap
    if now < genesis_timestamp {
        massa_trace!("bootstrap.lib.get_state.init_from_scratch", {});
        return Ok(GlobalBootstrapState::default());
    }
    // we are after genesis => bootstrap
    massa_trace!("bootstrap.lib.get_state.init_from_others", {});
    if bootstrap_settings.bootstrap_list.is_empty() {
        return Err(BootstrapError::GeneralError(
            "no bootstrap nodes found in list".into(),
        ));
    }
    let mut shuffled_list = bootstrap_settings.bootstrap_list.clone();
    shuffled_list.shuffle(&mut StdRng::from_entropy());
    // Will be none when bootstrap is over
    let mut next_message_bootstrap: Option<BootstrapMessageClient> =
        Some(BootstrapMessageClient::AskConsensusLedgerPart {
            address: None,
            slot: None,
        });
    let mut global_bootstrap_state: GlobalBootstrapState = Default::default();
    loop {
        for (addr, pub_key) in shuffled_list.iter() {
            if let Some(end) = end_timestamp {
                if MassaTime::now().expect("could not get now time") > end {
                    panic!("This episode has come to an end, please get the latest testnet node version to continue");
                }
            }
            info!("Start bootstrapping from {}", addr);

            //Scope life cycle of the socket
<<<<<<< HEAD
            {
                // connect
                let mut connector = establisher
                    .get_connector(bootstrap_settings.connect_timeout)
                    .await?; // cancellable
                let socket = connector.connect(*addr).await?; // cancellable
                let mut client = BootstrapClientBinder::new(socket, *pub_key);
                match bootstrap_from_server(bootstrap_settings, &mut client, &mut next_message_bootstrap, &mut global_bootstrap_state, version)
                    .await  // cancellable
                {
                    Err(BootstrapError::ReceivedError(error)) => warn!("error received from bootstrap server: {}", error),
                    Err(e) => {
                        warn!("error while bootstrapping: {}", e);
                        // We allow unused result because we don't care if an error is thrown when sending the error message to the server we will close the socket anyway.
                        let _ = tokio::time::timeout(bootstrap_settings.write_error_timeout.into(), client.send(&BootstrapMessageClient::BootstrapError { error: e.to_string() })).await;
                        // Sleep a bit to give time for the server to read the error.
                        sleep(bootstrap_settings.write_error_timeout.into()).await;
                    }
                    Ok(()) => {
                        return Ok(global_bootstrap_state);
=======
            match connect_to_server(&mut establisher, bootstrap_settings, addr, pub_key).await {
                Ok(mut client) => {
                    match get_state_internal(bootstrap_settings, &mut client, version)
                    .await  // cancellable
                    {
                        Err(BootstrapError::ReceivedError(error)) => warn!("Error received from bootstrap server: {}", error),
                        Err(e) => {
                            warn!("Error while bootstrapping: {}", e);
                            // We allow unused result because we don't care if an error is thrown when sending the error message to the server we will close the socket anyway.
                            let _ = tokio::time::timeout(bootstrap_settings.write_error_timeout.into(), client.send(BootstrapMessage::BootstrapError { error: e.to_string() })).await;
                        }
                        Ok(res) => {
                            return Ok(res)
                        }
>>>>>>> 939cc7f6
                    }
                }
                Err(e) => {
                    warn!("Error while connecting to bootstrap server: {}", e);
                }
            };

            info!("Bootstrap from server {} failed. Your node will try to bootstrap from another server in {:#?}.", addr, bootstrap_settings.retry_delay.to_duration());
            sleep(bootstrap_settings.retry_delay.into()).await;
        }
    }
}

/// handle on the bootstrap server
pub struct BootstrapManager {
    join_handle: JoinHandle<Result<(), BootstrapError>>,
    manager_tx: mpsc::Sender<()>,
}

impl BootstrapManager {
    /// stop the bootstrap server
    pub async fn stop(self) -> Result<(), BootstrapError> {
        massa_trace!("bootstrap.lib.stop", {});
        if self.manager_tx.send(()).await.is_err() {
            warn!("bootstrap server already dropped");
        }
        let _ = self.join_handle.await?;
        Ok(())
    }
}

#[allow(clippy::too_many_arguments)]
/// TODO merging the command senders into one channel structure may allow removing that allow
///
/// start a bootstrap server.
/// Once your node will be ready, you may want other to bootstrap from you.
pub async fn start_bootstrap_server(
    consensus_command_sender: ConsensusCommandSender,
    network_command_sender: NetworkCommandSender,
    final_state: Arc<RwLock<FinalState>>,
    bootstrap_settings: &'static BootstrapSettings,
    establisher: Establisher,
    private_key: PrivateKey,
    compensation_millis: i64,
    version: Version,
) -> Result<Option<BootstrapManager>, BootstrapError> {
    massa_trace!("bootstrap.lib.start_bootstrap_server", {});
    if let Some(bind) = bootstrap_settings.bind {
        let (manager_tx, manager_rx) = mpsc::channel::<()>(1);
        let join_handle = tokio::spawn(async move {
            BootstrapServer {
                consensus_command_sender,
                network_command_sender,
                final_state,
                establisher,
                manager_rx,
                bind,
                private_key,
                compensation_millis,
                version,
                ip_hist_map: HashMap::with_capacity(bootstrap_settings.ip_list_max_size),
                bootstrap_settings,
            }
            .run()
            .await
        });
        Ok(Some(BootstrapManager {
            join_handle,
            manager_tx,
        }))
    } else {
        Ok(None)
    }
}

struct BootstrapServer {
    consensus_command_sender: ConsensusCommandSender,
    network_command_sender: NetworkCommandSender,
    final_state: Arc<RwLock<FinalState>>,
    establisher: Establisher,
    manager_rx: mpsc::Receiver<()>,
    bind: SocketAddr,
    private_key: PrivateKey,
    bootstrap_settings: &'static BootstrapSettings,
    compensation_millis: i64,
    version: Version,
    ip_hist_map: HashMap<IpAddr, Instant>,
}

impl BootstrapServer {
    pub async fn run(mut self) -> Result<(), BootstrapError> {
        debug!("starting bootstrap server");
        massa_trace!("bootstrap.lib.run", {});
        let mut listener = self.establisher.get_listener(self.bind).await?;
        let mut bootstrap_sessions = FuturesUnordered::new();
        let cache_timeout = self.bootstrap_settings.cache_duration.to_duration();
        let mut bootstrap_data: Option<(
            ExportProofOfStake,
            BootstrapableGraph,
            BootstrapPeers,
            FinalStateBootstrap,
        )> = None;
        let cache_timer = sleep(cache_timeout);
        let per_ip_min_interval = self.bootstrap_settings.per_ip_min_interval.to_duration();
        tokio::pin!(cache_timer);
        /*
            select! without the "biased" modifier will randomly select the 1st branch to check,
            then will check the next ones in the order they are written.
            We choose this order:
                * manager commands to avoid waiting too long to stop in case of contention
                * cache timeout to avoid skipping timeouts cleanup tasks (they are relatively rare)
                * bootstrap sessions (rare)
                * listener: most frequent => last
        */
        loop {
            massa_trace!("bootstrap.lib.run.select", {});
            tokio::select! {
                // managed commands
                _ = self.manager_rx.recv() => {
                    massa_trace!("bootstrap.lib.run.select.manager", {});
                    break
                },

                // cache cleanup timeout
                _ = &mut cache_timer, if bootstrap_data.is_some() => {
                    massa_trace!("bootstrap.lib.run.cache_unload", {});
                    bootstrap_data = None;
                }

                // bootstrap session finished
                Some(_) = bootstrap_sessions.next() => {
                    massa_trace!("bootstrap.session.finished", {"active_count": bootstrap_sessions.len()});
                }

                // listener
                Ok((dplx, remote_addr)) = listener.accept() => if bootstrap_sessions.len() < self.bootstrap_settings.max_simultaneous_bootstraps as usize {
                    massa_trace!("bootstrap.lib.run.select.accept", {"remote_addr": remote_addr});
                    let now = Instant::now();

                    // clear IP history if necessary
                    if self.ip_hist_map.len() > self.bootstrap_settings.ip_list_max_size {
                        self.ip_hist_map.retain(|_k, v| now.duration_since(*v) <= per_ip_min_interval);
                        if self.ip_hist_map.len() > self.bootstrap_settings.ip_list_max_size {
                            // too many IPs are spamming us: clear cache
                            warn!("high bootstrap load: at least {} different IPs attempted bootstrap in the last {}ms", self.ip_hist_map.len(), self.bootstrap_settings.per_ip_min_interval);
                            self.ip_hist_map.clear();
                        }
                    }

                    // check IP's bootstrap attempt history
                    match self.ip_hist_map.entry(remote_addr.ip()) {
                        hash_map::Entry::Occupied(mut occ) => {
                            if now.duration_since(*occ.get()) <= per_ip_min_interval {
                                let mut server = BootstrapServerBinder::new(dplx, self.private_key);
                                let _ = match tokio::time::timeout(self.bootstrap_settings.write_error_timeout.into(), server.send(BootstrapMessageServer::BootstrapError {
                                    error:
                                    format!("Your last bootstrap on this server was {:#?} ago and you have to wait {:#?} before retrying.", occ.get().elapsed(), per_ip_min_interval.saturating_sub(occ.get().elapsed()))
                                })).await {
                                    Err(_) => Err(std::io::Error::new(std::io::ErrorKind::TimedOut, "bootstrap error no available slots send timed out").into()),
                                    Ok(Err(e)) => Err(e),
                                    Ok(Ok(_)) => Ok(()),
                                };
                                // in list, non-expired => refuse
                                massa_trace!("bootstrap.lib.run.select.accept.refuse_limit", {"remote_addr": remote_addr});
                                continue;
                            } else {
                                // in list, expired
                                occ.insert(now);
                            }
                        },
                        hash_map::Entry::Vacant(vac) => {
                            vac.insert(now);
                        }
                    }

                    // load cache if absent
                    if bootstrap_data.is_none() {
                        massa_trace!("bootstrap.lib.run.select.accept.cache_load.start", {});

                        // Note that all requests are done simultaneously except for the consensus graph that is done after the others.
                        // This is done to ensure that the execution bootstrap state is older than the consensus state.
                        // If the consensus state snapshot is older than the execution state snapshot,
                        //   the execution final ledger will be in the future after bootstrap, which causes an inconsistency.
                        let peer_boot = self.network_command_sender.get_bootstrap_peers().await?;
                        let res_state = self.final_state.read().get_bootstrap_state();
                        let (pos_boot, graph_boot) = self.consensus_command_sender.get_bootstrap_state().await?;
                        bootstrap_data = Some((pos_boot, graph_boot, peer_boot, res_state));
                        cache_timer.set(sleep(cache_timeout));
                    }
                    massa_trace!("bootstrap.lib.run.select.accept.cache_available", {});

                    // launch bootstrap
                    let private_key = self.private_key;
                    let compensation_millis = self.compensation_millis;
                    let version = self.version;
                    let (data_pos, data_graph, data_peers, data_execution) = bootstrap_data.clone().unwrap(); // will not panic (checked above)
                    let command_sender = self.consensus_command_sender.clone();
                    bootstrap_sessions.push(async move {
                        //Socket lifetime
                        {
                            let mut server = BootstrapServerBinder::new(dplx, private_key);
                            match manage_bootstrap(self.bootstrap_settings, command_sender, &mut server, data_pos, data_graph, data_peers, data_execution, compensation_millis, version).await {
                                Ok(_) => info!("bootstrapped peer {}", remote_addr),
                                Err(BootstrapError::ReceivedError(error)) => debug!("bootstrap serving error received from peer {}: {}", remote_addr, error),
                                Err(err) => {
                                    debug!("bootstrap serving error for peer {}: {}", remote_addr, err);
                                    // We allow unused result because we don't care if an error is thrown when sending the error message to the server we will close the socket anyway.
                                    let _ = tokio::time::timeout(self.bootstrap_settings.write_error_timeout.into(), server.send(BootstrapMessageServer::BootstrapError { error: err.to_string() })).await;
                                },
                            }
                        }
                    });
                    massa_trace!("bootstrap.session.started", {"active_count": bootstrap_sessions.len()});
                } else {
                    let mut server = BootstrapServerBinder::new(dplx, self.private_key);
                    let _ = match tokio::time::timeout(self.bootstrap_settings.write_error_timeout.into(), server.send(BootstrapMessageServer::BootstrapError {
                        error: "Bootstrap failed because the bootstrap server currently has no slots available.".to_string()
                    })).await {
                        Err(_) => Err(std::io::Error::new(std::io::ErrorKind::TimedOut, "bootstrap error no available slots send timed out").into()),
                        Ok(Err(e)) => Err(e),
                        Ok(Ok(_)) => Ok(()),
                    };
                    debug!("did not bootstrap {}: no available slots", remote_addr);
                }
            }
        }

        // wait for bootstrap sessions to finish
        while bootstrap_sessions.next().await.is_some() {}

        Ok(())
    }
}

#[allow(clippy::too_many_arguments)]
async fn manage_bootstrap(
    bootstrap_settings: &'static BootstrapSettings,
    consensus_command_sender: ConsensusCommandSender,
    server: &mut BootstrapServerBinder,
    data_pos: ExportProofOfStake,
    data_graph: BootstrapableGraph,
    data_peers: BootstrapPeers,
    final_state: FinalStateBootstrap,
    compensation_millis: i64,
    version: Version,
) -> Result<(), BootstrapError> {
    massa_trace!("bootstrap.lib.manage_bootstrap", {});
    let read_error_timeout: std::time::Duration = bootstrap_settings.read_error_timeout.into();

    match tokio::time::timeout(
        bootstrap_settings.read_timeout.into(),
        server.handshake(version),
    )
    .await
    {
        Err(_) => {
            return Err(std::io::Error::new(
                std::io::ErrorKind::TimedOut,
                "bootstrap handshake send timed out",
            )
            .into())
        }
        Ok(Err(e)) => return Err(e),
        Ok(Ok(_)) => (),
    };

    match tokio::time::timeout(read_error_timeout, server.next()).await {
        Err(_) => (),
        Ok(Err(e)) => return Err(e),
        Ok(Ok(BootstrapMessageClient::BootstrapError { error })) => {
            return Err(BootstrapError::GeneralError(error))
        }
        Ok(Ok(msg)) => return Err(BootstrapError::UnexpectedMessageClient(msg)),
    };

    let write_timeout: std::time::Duration = bootstrap_settings.write_timeout.into();

    // Sync clocks.
    let server_time = MassaTime::compensated_now(compensation_millis)?;

    match tokio::time::timeout(
        write_timeout,
        server.send(messages::BootstrapMessageServer::BootstrapTime {
            server_time,
            version,
        }),
    )
    .await
    {
        Err(_) => Err(std::io::Error::new(
            std::io::ErrorKind::TimedOut,
            "bootstrap clock send timed out",
        )
        .into()),
        Ok(Err(e)) => Err(e),
        Ok(Ok(_)) => Ok(()),
    }?;

    loop {
        match tokio::time::timeout(bootstrap_settings.read_timeout.into(), server.next()).await {
            Err(_) => return Ok(()),
            Ok(Err(e)) => return Err(e),
            Ok(Ok(msg)) => match msg {
                BootstrapMessageClient::AskBootstrapPeers => {
                    match tokio::time::timeout(
                        write_timeout,
                        server.send(messages::BootstrapMessageServer::BootstrapPeers {
                            peers: data_peers.clone(),
                        }),
                    )
                    .await
                    {
                        Err(_) => Err(std::io::Error::new(
                            std::io::ErrorKind::TimedOut,
                            "bootstrap peers send timed out",
                        )
                        .into()),
                        Ok(Err(e)) => Err(e),
                        Ok(Ok(_)) => Ok(()),
                    }?;
                }
                BootstrapMessageClient::AskConsensusLedgerPart { address, slot } => {
                    let ledger_part = consensus_command_sender
                        .get_ledger_part(address, BOOTSTRAP_LEDGER_ENTRY_SIZE as usize)
                        .await?;
                    debug!("Ledger part = {:#?}", ledger_part);
                    match tokio::time::timeout(
                        write_timeout,
                        server.send(messages::BootstrapMessageServer::ConsensusLedgerPart {
                            ledger: ledger_part,
                            slot: Slot::new(1, 0),
                            ledger_changes: ConsensusLedgerChanges::default(),
                        }),
                    )
                    .await
                    {
                        Err(_) => Err(std::io::Error::new(
                            std::io::ErrorKind::TimedOut,
                            "bootstrap ask ledger part send timed out",
                        )
                        .into()),
                        Ok(Err(e)) => Err(e),
                        Ok(Ok(_)) => Ok(()),
                    }?;
                }
                BootstrapMessageClient::AskExecutionLedgerPart { address, slot } => {
                    let ledger_part = final_state
                        .ledger
                        .get_ledger_part(address, BOOTSTRAP_LEDGER_ENTRY_SIZE as usize)
                        .map_err(|_| {
                            BootstrapError::GeneralError(
                                "Error on fetching ledger part of execution".to_string(),
                            )
                        })?;
                    debug!("Execution ledger part = {:#?}", ledger_part);
                    match tokio::time::timeout(
                        write_timeout,
                        server.send(messages::BootstrapMessageServer::ExecutionLedgerPart {
                            ledger: ledger_part,
                            slot: Slot::new(1, 0),
                            ledger_changes: ExecutionLedgerChanges::default(),
                        }),
                    )
                    .await
                    {
                        Err(_) => Err(std::io::Error::new(
                            std::io::ErrorKind::TimedOut,
                            "bootstrap ask ledger part send timed out",
                        )
                        .into()),
                        Ok(Err(e)) => Err(e),
                        Ok(Ok(_)) => Ok(()),
                    }?;
                }
                BootstrapMessageClient::AskConsensusState => {
                    match tokio::time::timeout(
                        write_timeout,
                        server.send(messages::BootstrapMessageServer::ConsensusState {
                            pos: data_pos.clone(),
                            graph: data_graph.clone(),
                        }),
                    )
                    .await
                    {
                        Err(_) => Err(std::io::Error::new(
                            std::io::ErrorKind::TimedOut,
                            "bootstrap consensus state send timed out",
                        )
                        .into()),
                        Ok(Err(e)) => Err(e),
                        Ok(Ok(_)) => Ok(()),
                    }?;
                }
                BootstrapMessageClient::AskFinalState => {
                    match tokio::time::timeout(
                        write_timeout,
                        server.send(messages::BootstrapMessageServer::FinalState {
                            final_state: final_state.clone(),
                        }),
                    )
                    .await
                    {
                        Err(_) => Err(std::io::Error::new(
                            std::io::ErrorKind::TimedOut,
                            "bootstrap ledger state send timed out",
                        )
                        .into()),
                        Ok(Err(e)) => Err(e),
                        Ok(Ok(_)) => Ok(()),
                    }?;
                }
                BootstrapMessageClient::BootstrapError { error } => {
                    return Err(BootstrapError::ReceivedError(error));
                }
            },
        };
    }
}<|MERGE_RESOLUTION|>--- conflicted
+++ resolved
@@ -419,44 +419,20 @@
             }
             info!("Start bootstrapping from {}", addr);
 
-            //Scope life cycle of the socket
-<<<<<<< HEAD
-            {
-                // connect
-                let mut connector = establisher
-                    .get_connector(bootstrap_settings.connect_timeout)
-                    .await?; // cancellable
-                let socket = connector.connect(*addr).await?; // cancellable
-                let mut client = BootstrapClientBinder::new(socket, *pub_key);
-                match bootstrap_from_server(bootstrap_settings, &mut client, &mut next_message_bootstrap, &mut global_bootstrap_state, version)
-                    .await  // cancellable
-                {
-                    Err(BootstrapError::ReceivedError(error)) => warn!("error received from bootstrap server: {}", error),
-                    Err(e) => {
-                        warn!("error while bootstrapping: {}", e);
-                        // We allow unused result because we don't care if an error is thrown when sending the error message to the server we will close the socket anyway.
-                        let _ = tokio::time::timeout(bootstrap_settings.write_error_timeout.into(), client.send(&BootstrapMessageClient::BootstrapError { error: e.to_string() })).await;
-                        // Sleep a bit to give time for the server to read the error.
-                        sleep(bootstrap_settings.write_error_timeout.into()).await;
-                    }
-                    Ok(()) => {
-                        return Ok(global_bootstrap_state);
-=======
             match connect_to_server(&mut establisher, bootstrap_settings, addr, pub_key).await {
                 Ok(mut client) => {
-                    match get_state_internal(bootstrap_settings, &mut client, version)
+                    match bootstrap_from_server(bootstrap_settings, &mut client, &mut next_message_bootstrap, &mut global_bootstrap_state,version)
                     .await  // cancellable
                     {
                         Err(BootstrapError::ReceivedError(error)) => warn!("Error received from bootstrap server: {}", error),
                         Err(e) => {
                             warn!("Error while bootstrapping: {}", e);
                             // We allow unused result because we don't care if an error is thrown when sending the error message to the server we will close the socket anyway.
-                            let _ = tokio::time::timeout(bootstrap_settings.write_error_timeout.into(), client.send(BootstrapMessage::BootstrapError { error: e.to_string() })).await;
+                            let _ = tokio::time::timeout(bootstrap_settings.write_error_timeout.into(), client.send(&BootstrapMessageClient::BootstrapError { error: e.to_string() })).await;
                         }
-                        Ok(res) => {
-                            return Ok(res)
+                        Ok(()) => {
+                            return Ok(global_bootstrap_state)
                         }
->>>>>>> 939cc7f6
                     }
                 }
                 Err(e) => {
