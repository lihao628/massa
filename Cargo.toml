--- conflicted
+++ resolved
@@ -58,47 +58,7 @@
 # * sandbox: for testing purpose, genesis timestamps is set as now + 9 seconds.
 # The saved snapshot can then be used to restart the network from the snapshot.
 [workspace.dependencies]
-<<<<<<< HEAD
-aes-gcm = "0.10"
-anyhow = "1.0"
-async-trait = "0.1.58"
-atty = "0.2"
-bitvec = {version = "1.0"}
-blake3 = "=1.3"
-bs58 = {version = "=0.4"}
-config = "0.13"
-console = "0.15"
-criterion = {version = "0.4"}
-crossbeam = "0.8"
-crossbeam-channel = {version = "0.5"}
-ctrlc = "3.2.5"
-dialoguer = "0.10"
-directories = "4.0"
-displaydoc = "0.2"
-ed25519-dalek = {version = "=1.0"}
-erased-serde = "0.3"
-futures = "0.3.18"
-futures-util = "0.3.25"
-generic-array = "0.14.7"
-h2 = "0.3.17"
-hex-literal = "0.3.4"
-http = "0.2.8"
-humantime = "2.1.0"
-hyper = "0.14.25"
-itertools = "0.10"
-jsonrpsee = {version = "0.19.0"}
-jsonrpsee-http-client = {version = "0.19.0"}
-jsonrpsee-ws-client = {version = "0.19.0"}
-lazy_static = "1.4.0"
-libsecp256k1 = "0.7.1"
-lsmtree = "=0.1.1"
-machine = {git = "https://github.com/antifuchs/machine", "branch" = "fix-workspace-build"}
-massa-proto-rs = {git = "https://github.com/massalabs/massa-proto-rs", "rev" = "32179e2"}
-massa-sc-runtime = {git = "https://github.com/massalabs/massa-sc-runtime", "branch" = "main"}
-=======
-
 # Internal packages
->>>>>>> 735076df
 massa_api = {path = "./massa-api"}
 massa_api_exports = {path = "./massa-api-exports"}
 massa_async_pool = {path = "./massa-async-pool"}
@@ -136,9 +96,6 @@
 massa_time = {path = "./massa-time"}
 massa_versioning = {path = "./massa-versioning"}
 massa_wallet = {path = "./massa-wallet"}
-<<<<<<< HEAD
-mio = {version = "0.8"}
-=======
 
 # Massa projects dependencies
 massa-proto-rs = {git = "https://github.com/massalabs/massa-proto-rs", "rev" = "18ec02f"}
@@ -184,25 +141,16 @@
 libsecp256k1 = "0.7.1"
 lsmtree = "=0.1.1"
 mio = "0.8"
->>>>>>> 735076df
 mockall = "0.11.4"
 more-asserts = "0.3"
 nom = "=7.1"
 num = "0.4"
 num_enum = "0.5"
 paginate = "1.1.11"
-<<<<<<< HEAD
-parking_lot = {version = "0.12"}
-paw = "1.0"
-pbkdf2 = "0.11"
-peernet = {git = "https://github.com/massalabs/PeerNet", "branch" = "deactivate_stream_limiter"}
-prometheus = {version = "0.13.3"}
-=======
 parking_lot = "0.12"
 paw = "1.0"
 pbkdf2 = "0.11"
 prometheus = "0.13.3"
->>>>>>> 735076df
 rand = "0.8"
 rand_distr = "=0.4.3"
 rand_xoshiro = "0.6"
@@ -212,11 +160,7 @@
 rustyline = "10.0.0"
 rustyline-derive = "0.7.0"
 schnellru = "0.2.0"
-<<<<<<< HEAD
-serde = {version = "1.0"}
-=======
 serde = "1.0"
->>>>>>> 735076df
 serde_json = "1.0.87"
 serde_qs = "0.11"
 serde_with = "2.1.0"
@@ -224,28 +168,6 @@
 sha2 = "0.10.6"
 sha3 = "0.10.8"
 socket2 = "0.4.7"
-<<<<<<< HEAD
-structopt = {version = "0.3"}
-strum = "0.24"
-strum_macros = "0.24"
-substruct = {git = "https://github.com/sydhds/substruct"}
-tempfile = "3.5"
-thiserror = "1.0"
-time = {version = "0.3"}
-tokio = {version = "1.23"}
-tokio-stream = {version = "0.1"}
-toml_edit = "0.19"
-tonic = {version = "0.9.2"}
-tonic-health = "0.9.2"
-tonic-reflection = "0.9.2"
-tonic-web = "0.9.2"
-tower = {version = "0.4.13"}
-tower-http = {version = "0.4.0"}
-tracing = "0.1"
-tracing-subscriber = "0.3"
-transition = {git = "https://github.com/massalabs/transition.git", "rev" = "93fa3bf82f9f5ff421c78536879b7fd1b948ca75"}
-unsigned-varint = {version = "0.7.1", "git" = "https://github.com/cyphar/unsigned-varint.git", "branch" = "nom6-errors"}
-=======
 structopt = "0.3"
 strum = "0.24"
 strum_macros = "0.24"
@@ -263,5 +185,4 @@
 tower-http = "0.4.0"
 tracing = "0.1"
 tracing-subscriber = "0.3"
->>>>>>> 735076df
 walkdir = "2.3.3"