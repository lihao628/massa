// Copyright (c) 2022 MASSA LABS <info@massa.net>

#![doc = include_str!("../../README.md")]
#![warn(missing_docs)]
#![warn(unused_crate_dependencies)]
#![feature(ip)]
extern crate massa_logging;

use crate::settings::SETTINGS;

use chrono::{TimeZone, Utc};
use crossbeam_channel::{Receiver, TryRecvError};
use ctrlc as _;
use dialoguer::Password;
use massa_api::{ApiServer, ApiV2, Private, Public, RpcServer, StopHandle, API};
use massa_api_exports::config::APIConfig;
use massa_async_pool::AsyncPoolConfig;
use massa_bootstrap::BootstrapError;
use massa_bootstrap::{
    get_state, start_bootstrap_server, BootstrapConfig, BootstrapManager, BootstrapTcpListener,
    DefaultConnector,
};
use massa_consensus_exports::events::ConsensusEvent;
use massa_consensus_exports::{ConsensusChannels, ConsensusConfig, ConsensusManager};
use massa_consensus_worker::start_consensus_worker;
use massa_executed_ops::{ExecutedDenunciationsConfig, ExecutedOpsConfig};
use massa_execution_exports::{
    ExecutionChannels, ExecutionConfig, ExecutionManager, GasCosts, StorageCostsConstants,
};
use massa_execution_worker::start_execution_worker;
use massa_factory_exports::{FactoryChannels, FactoryConfig, FactoryManager};
use massa_factory_worker::start_factory;
use massa_final_state::{FinalState, FinalStateConfig};
use massa_grpc::config::GrpcConfig;
use massa_grpc::server::MassaGrpc;
use massa_ledger_exports::LedgerConfig;
use massa_ledger_worker::FinalLedger;
use massa_logging::massa_trace;
use massa_models::address::Address;
use massa_models::config::constants::{
    ASYNC_POOL_BOOTSTRAP_PART_SIZE, BLOCK_REWARD, BOOTSTRAP_RANDOMNESS_SIZE_BYTES, CHANNEL_SIZE,
    CONSENSUS_BOOTSTRAP_PART_SIZE, DEFERRED_CREDITS_BOOTSTRAP_PART_SIZE, DELTA_F0,
    DENUNCIATION_EXPIRE_PERIODS, ENDORSEMENT_COUNT, END_TIMESTAMP,
    EXECUTED_OPS_BOOTSTRAP_PART_SIZE, GENESIS_KEY, GENESIS_TIMESTAMP, INITIAL_DRAW_SEED,
    LEDGER_COST_PER_BYTE, LEDGER_ENTRY_BASE_SIZE, LEDGER_ENTRY_DATASTORE_BASE_SIZE,
    LEDGER_PART_SIZE_MESSAGE_BYTES, MAX_ADVERTISE_LENGTH, MAX_ASK_BLOCKS_PER_MESSAGE,
    MAX_ASYNC_GAS, MAX_ASYNC_MESSAGE_DATA, MAX_ASYNC_POOL_LENGTH, MAX_BLOCK_SIZE,
    MAX_BOOTSTRAP_ASYNC_POOL_CHANGES, MAX_BOOTSTRAP_BLOCKS, MAX_BOOTSTRAP_ERROR_LENGTH,
    MAX_BOOTSTRAP_FINAL_STATE_PARTS_SIZE, MAX_BYTECODE_LENGTH, MAX_CONSENSUS_BLOCKS_IDS,
    MAX_DATASTORE_ENTRY_COUNT, MAX_DATASTORE_KEY_LENGTH, MAX_DATASTORE_VALUE_LENGTH,
    MAX_DEFERRED_CREDITS_LENGTH, MAX_DENUNCIATIONS_PER_BLOCK_HEADER,
    MAX_DENUNCIATION_CHANGES_LENGTH, MAX_ENDORSEMENTS_PER_MESSAGE, MAX_EXECUTED_OPS_CHANGES_LENGTH,
    MAX_EXECUTED_OPS_LENGTH, MAX_FUNCTION_NAME_LENGTH, MAX_GAS_PER_BLOCK, MAX_LEDGER_CHANGES_COUNT,
    MAX_LISTENERS_PER_PEER, MAX_OPERATIONS_PER_BLOCK, MAX_OPERATIONS_PER_MESSAGE,
    MAX_OPERATION_DATASTORE_ENTRY_COUNT, MAX_OPERATION_DATASTORE_KEY_LENGTH,
    MAX_OPERATION_DATASTORE_VALUE_LENGTH, MAX_OPERATION_STORAGE_TIME, MAX_PARAMETERS_SIZE,
    MAX_PEERS_IN_ANNOUNCEMENT_LIST, MAX_PRODUCTION_STATS_LENGTH, MAX_ROLLS_COUNT_LENGTH,
    MAX_SIZE_CHANNEL_COMMANDS_CONNECTIVITY, MAX_SIZE_CHANNEL_COMMANDS_PEERS,
    MAX_SIZE_CHANNEL_COMMANDS_PEER_TESTERS, MAX_SIZE_CHANNEL_COMMANDS_PROPAGATION_BLOCKS,
    MAX_SIZE_CHANNEL_COMMANDS_PROPAGATION_ENDORSEMENTS,
    MAX_SIZE_CHANNEL_COMMANDS_PROPAGATION_OPERATIONS, MAX_SIZE_CHANNEL_COMMANDS_RETRIEVAL_BLOCKS,
    MAX_SIZE_CHANNEL_COMMANDS_RETRIEVAL_ENDORSEMENTS,
    MAX_SIZE_CHANNEL_COMMANDS_RETRIEVAL_OPERATIONS, MAX_SIZE_CHANNEL_NETWORK_TO_BLOCK_HANDLER,
    MAX_SIZE_CHANNEL_NETWORK_TO_ENDORSEMENT_HANDLER, MAX_SIZE_CHANNEL_NETWORK_TO_OPERATION_HANDLER,
    MAX_SIZE_CHANNEL_NETWORK_TO_PEER_HANDLER, MIP_STORE_STATS_BLOCK_CONSIDERED,
    MIP_STORE_STATS_COUNTERS_MAX, OPERATION_VALIDITY_PERIODS, PERIODS_PER_CYCLE,
    POS_MISS_RATE_DEACTIVATION_THRESHOLD, POS_SAVED_CYCLES, PROTOCOL_CONTROLLER_CHANNEL_SIZE,
    PROTOCOL_EVENT_CHANNEL_SIZE, ROLL_COUNT_TO_SLASH_ON_DENUNCIATION, ROLL_PRICE,
    SELECTOR_DRAW_CACHE_SIZE, T0, THREAD_COUNT, VERSION,
};
use massa_models::config::{
    MAX_MESSAGE_SIZE, POOL_CONTROLLER_DENUNCIATIONS_CHANNEL_SIZE,
    POOL_CONTROLLER_ENDORSEMENTS_CHANNEL_SIZE, POOL_CONTROLLER_OPERATIONS_CHANNEL_SIZE,
};
use massa_pool_exports::{PoolChannels, PoolConfig, PoolManager};
use massa_pool_worker::start_pool_controller;
use massa_pos_exports::{PoSConfig, SelectorConfig, SelectorManager};
use massa_pos_worker::start_selector_worker;
use massa_protocol_exports::{ProtocolConfig, ProtocolManager};
use massa_protocol_worker::{create_protocol_controller, start_protocol_controller};
use massa_storage::Storage;
use massa_time::MassaTime;
use massa_versioning::versioning::{
    ComponentStateTypeId, MipComponent, MipInfo, MipState, MipStatsConfig, MipStore, StateAtError,
};
use massa_wallet::Wallet;
use parking_lot::RwLock;
use peernet::transports::TransportType;
use std::collections::HashMap;
use std::path::PathBuf;
use std::sync::atomic::{AtomicUsize, Ordering};
use std::sync::{Condvar, Mutex};
use std::thread::sleep;
use std::time::Duration;
use std::{path::Path, process, sync::Arc};
use structopt::StructOpt;
use tokio::signal;
use tokio::sync::{broadcast, mpsc};
use tracing::{debug, error, info, warn};
use tracing_subscriber::filter::{filter_fn, LevelFilter};

mod settings;

async fn launch(
    args: &Args,
    node_wallet: Arc<RwLock<Wallet>>,
    sig_int_toggled: Arc<(Mutex<bool>, Condvar)>,
) -> (
    Receiver<ConsensusEvent>,
    Option<BootstrapManager>,
    Box<dyn ConsensusManager>,
    Box<dyn ExecutionManager>,
    Box<dyn SelectorManager>,
    Box<dyn PoolManager>,
    Box<dyn ProtocolManager>,
    Box<dyn FactoryManager>,
    mpsc::Receiver<()>,
    StopHandle,
    StopHandle,
    StopHandle,
    Option<massa_grpc::server::StopHandle>,
) {
    info!("Node version : {}", *VERSION);
    let now = MassaTime::now().expect("could not get now time");
    // Do not start if genesis is in the future. This is meant to prevent nodes
    // from desync if the bootstrap nodes keep a previous ledger
    #[cfg(all(not(feature = "sandbox"), not(feature = "bootstrap_server")))]
    {
        if *GENESIS_TIMESTAMP > now {
            let (days, hours, mins, secs) = GENESIS_TIMESTAMP
                .saturating_sub(now)
                .days_hours_mins_secs()
                .unwrap();
            panic!(
                "This episode has not started yet, please wait {} days, {} hours, {} minutes, {} seconds for genesis",
                days, hours, mins, secs,
            )
        }
    }

    if let Some(end) = *END_TIMESTAMP {
        if now > end {
            panic!("This episode has come to an end, please get the latest testnet node version to continue");
        }
    }

    // Storage shared by multiple components.
    let shared_storage: Storage = Storage::create_root();

    // init final state
    let ledger_config = LedgerConfig {
        thread_count: THREAD_COUNT,
        initial_ledger_path: SETTINGS.ledger.initial_ledger_path.clone(),
        disk_ledger_path: SETTINGS.ledger.disk_ledger_path.clone(),
        max_key_length: MAX_DATASTORE_KEY_LENGTH,
        max_ledger_part_size: LEDGER_PART_SIZE_MESSAGE_BYTES,
        max_datastore_value_length: MAX_DATASTORE_VALUE_LENGTH,
    };
    let async_pool_config = AsyncPoolConfig {
        max_length: MAX_ASYNC_POOL_LENGTH,
        thread_count: THREAD_COUNT,
        bootstrap_part_size: ASYNC_POOL_BOOTSTRAP_PART_SIZE,
        max_async_message_data: MAX_ASYNC_MESSAGE_DATA,
    };
    let pos_config = PoSConfig {
        periods_per_cycle: PERIODS_PER_CYCLE,
        thread_count: THREAD_COUNT,
        cycle_history_length: POS_SAVED_CYCLES,
        credits_bootstrap_part_size: DEFERRED_CREDITS_BOOTSTRAP_PART_SIZE,
    };
    let executed_ops_config = ExecutedOpsConfig {
        thread_count: THREAD_COUNT,
        bootstrap_part_size: EXECUTED_OPS_BOOTSTRAP_PART_SIZE,
    };
    let executed_denunciations_config = ExecutedDenunciationsConfig {
        denunciation_expire_periods: DENUNCIATION_EXPIRE_PERIODS,
        bootstrap_part_size: EXECUTED_OPS_BOOTSTRAP_PART_SIZE,
    };
    let final_state_config = FinalStateConfig {
        ledger_config: ledger_config.clone(),
        async_pool_config,
        pos_config,
        executed_ops_config,
        executed_denunciations_config,
        final_history_length: SETTINGS.ledger.final_history_length,
        thread_count: THREAD_COUNT,
        periods_per_cycle: PERIODS_PER_CYCLE,
        initial_seed_string: INITIAL_DRAW_SEED.into(),
        initial_rolls_path: SETTINGS.selector.initial_rolls_path.clone(),
        endorsement_count: ENDORSEMENT_COUNT,
        max_executed_denunciations_length: MAX_DENUNCIATION_CHANGES_LENGTH,
        max_denunciations_per_block_header: MAX_DENUNCIATIONS_PER_BLOCK_HEADER,
    };

    // Remove current disk ledger if there is one and we don't want to restart from snapshot
    // NOTE: this is temporary, since we cannot currently handle bootstrap from remaining ledger
    if args.keep_ledger || args.restart_from_snapshot_at_period.is_some() {
        info!("Loading old ledger for next episode");
    } else {
        if SETTINGS.ledger.disk_ledger_path.exists() {
            std::fs::remove_dir_all(SETTINGS.ledger.disk_ledger_path.clone())
                .expect("disk ledger delete failed");
        }
        if SETTINGS.execution.hd_cache_path.exists() {
            std::fs::remove_dir_all(SETTINGS.execution.hd_cache_path.clone())
                .expect("disk hd cache delete failed");
        }
    }

    // Create final ledger
    let ledger = FinalLedger::new(
        ledger_config.clone(),
        args.restart_from_snapshot_at_period.is_some() || cfg!(feature = "create_snapshot"),
    );

    // launch selector worker
    let (selector_manager, selector_controller) = start_selector_worker(SelectorConfig {
        max_draw_cache: SELECTOR_DRAW_CACHE_SIZE,
        channel_size: CHANNEL_SIZE,
        thread_count: THREAD_COUNT,
        endorsement_count: ENDORSEMENT_COUNT,
        periods_per_cycle: PERIODS_PER_CYCLE,
        genesis_address: Address::from_public_key(&GENESIS_KEY.get_public_key()),
    })
    .expect("could not start selector worker");

    // Create final state, either from a snapshot, or from scratch
    let final_state = Arc::new(parking_lot::RwLock::new(
        match args.restart_from_snapshot_at_period {
            Some(last_start_period) => FinalState::new_derived_from_snapshot(
                final_state_config,
                Box::new(ledger),
                selector_controller.clone(),
                last_start_period,
            )
            .expect("could not init final state"),
            None => FinalState::new(
                final_state_config,
                Box::new(ledger),
                selector_controller.clone(),
            )
            .expect("could not init final state"),
        },
    ));

    let bootstrap_config: BootstrapConfig = BootstrapConfig {
        bootstrap_list: SETTINGS.bootstrap.bootstrap_list.clone(),
        bootstrap_protocol: SETTINGS.bootstrap.bootstrap_protocol,
        bootstrap_whitelist_path: SETTINGS.bootstrap.bootstrap_whitelist_path.clone(),
        bootstrap_blacklist_path: SETTINGS.bootstrap.bootstrap_blacklist_path.clone(),
        listen_addr: SETTINGS.bootstrap.bind,
        connect_timeout: SETTINGS.bootstrap.connect_timeout,
        bootstrap_timeout: SETTINGS.bootstrap.bootstrap_timeout,
        read_timeout: SETTINGS.bootstrap.read_timeout,
        write_timeout: SETTINGS.bootstrap.write_timeout,
        read_error_timeout: SETTINGS.bootstrap.read_error_timeout,
        write_error_timeout: SETTINGS.bootstrap.write_error_timeout,
        retry_delay: SETTINGS.bootstrap.retry_delay,
        max_ping: SETTINGS.bootstrap.max_ping,
        max_clock_delta: SETTINGS.bootstrap.max_clock_delta,
        cache_duration: SETTINGS.bootstrap.cache_duration,
        keep_ledger: args.keep_ledger,
        max_listeners_per_peer: MAX_LISTENERS_PER_PEER as u32,
        max_simultaneous_bootstraps: SETTINGS.bootstrap.max_simultaneous_bootstraps,
        per_ip_min_interval: SETTINGS.bootstrap.per_ip_min_interval,
        ip_list_max_size: SETTINGS.bootstrap.ip_list_max_size,
        max_bytes_read_write: SETTINGS.bootstrap.max_bytes_read_write,
        max_datastore_key_length: MAX_DATASTORE_KEY_LENGTH,
        randomness_size_bytes: BOOTSTRAP_RANDOMNESS_SIZE_BYTES,
        thread_count: THREAD_COUNT,
        periods_per_cycle: PERIODS_PER_CYCLE,
        endorsement_count: ENDORSEMENT_COUNT,
        max_advertise_length: MAX_ADVERTISE_LENGTH,
        max_bootstrap_blocks_length: MAX_BOOTSTRAP_BLOCKS,
        max_bootstrap_error_length: MAX_BOOTSTRAP_ERROR_LENGTH,
        max_bootstrap_final_state_parts_size: MAX_BOOTSTRAP_FINAL_STATE_PARTS_SIZE,
        max_async_pool_changes: MAX_BOOTSTRAP_ASYNC_POOL_CHANGES,
        max_async_pool_length: MAX_ASYNC_POOL_LENGTH,
        max_async_message_data: MAX_ASYNC_MESSAGE_DATA,
        max_operations_per_block: MAX_OPERATIONS_PER_BLOCK,
        max_datastore_entry_count: MAX_DATASTORE_ENTRY_COUNT,
        max_datastore_value_length: MAX_DATASTORE_VALUE_LENGTH,
        max_function_name_length: MAX_FUNCTION_NAME_LENGTH,
        max_ledger_changes_count: MAX_LEDGER_CHANGES_COUNT,
        max_parameters_size: MAX_PARAMETERS_SIZE,
        max_op_datastore_entry_count: MAX_OPERATION_DATASTORE_ENTRY_COUNT,
        max_op_datastore_key_length: MAX_OPERATION_DATASTORE_KEY_LENGTH,
        max_op_datastore_value_length: MAX_OPERATION_DATASTORE_VALUE_LENGTH,
        max_changes_slot_count: SETTINGS.ledger.final_history_length as u64,
        max_rolls_length: MAX_ROLLS_COUNT_LENGTH,
        max_production_stats_length: MAX_PRODUCTION_STATS_LENGTH,
        max_credits_length: MAX_DEFERRED_CREDITS_LENGTH,
        max_executed_ops_length: MAX_EXECUTED_OPS_LENGTH,
        max_ops_changes_length: MAX_EXECUTED_OPS_CHANGES_LENGTH,
        consensus_bootstrap_part_size: CONSENSUS_BOOTSTRAP_PART_SIZE,
        max_consensus_block_ids: MAX_CONSENSUS_BLOCKS_IDS,
        mip_store_stats_block_considered: MIP_STORE_STATS_BLOCK_CONSIDERED,
        mip_store_stats_counters_max: MIP_STORE_STATS_COUNTERS_MAX,
        max_denunciations_per_block_header: MAX_DENUNCIATIONS_PER_BLOCK_HEADER,
        max_denunciation_changes_length: MAX_DENUNCIATION_CHANGES_LENGTH,
    };

    let bootstrap_state = match get_state(
        &bootstrap_config,
        final_state.clone(),
        DefaultConnector,
        *VERSION,
        *GENESIS_TIMESTAMP,
        *END_TIMESTAMP,
        args.restart_from_snapshot_at_period,
        sig_int_toggled,
    ) {
        Ok(vals) => vals,
        Err(BootstrapError::Interupted(msg)) => {
            info!("{}", msg);
            process::exit(0);
        }
        Err(err) => panic!("critical error detected in the bootstrap process: {}", err),
    };

    if args.restart_from_snapshot_at_period.is_none() {
        let last_start_period = final_state.read().last_start_period;
        final_state.write().init_ledger_hash(last_start_period);

        // give the controller to final state in order for it to feed the cycles
        final_state
            .write()
            .compute_initial_draws()
            .expect("could not compute initial draws"); // TODO: this might just mean a bad bootstrap, no need to panic, just reboot
    }

    // Storage costs constants
    let storage_costs_constants = StorageCostsConstants {
        ledger_cost_per_byte: LEDGER_COST_PER_BYTE,
        ledger_entry_base_cost: LEDGER_COST_PER_BYTE
            .checked_mul_u64(LEDGER_ENTRY_BASE_SIZE as u64)
            .expect("Overflow when creating constant ledger_entry_base_cost"),
        ledger_entry_datastore_base_cost: LEDGER_COST_PER_BYTE
            .checked_mul_u64(LEDGER_ENTRY_DATASTORE_BASE_SIZE as u64)
            .expect("Overflow when creating constant ledger_entry_datastore_base_size"),
    };

    // Creates an empty default store
    let mip_stats_config = MipStatsConfig {
        block_count_considered: MIP_STORE_STATS_BLOCK_CONSIDERED,
        counters_max: MIP_STORE_STATS_COUNTERS_MAX,
    };
    let mut mip_store = MipStore::try_from((
        [(
            MipInfo {
<<<<<<< HEAD
                name: "MIP-0000".to_string(),
                version: 0,
                components: HashMap::from([(MipComponent::Address, 0), (MipComponent::KeyPair, 0)]),
                start: MassaTime::from(0),
                timeout: MassaTime::from(0),
                activation_delay: MassaTime::from(0),
=======
                name: "MIP-0001".to_string(),
                version: 1,
                components: HashMap::from([(MipComponent::Address, 1), (MipComponent::KeyPair, 1)]),
                start: MassaTime::from_millis(0),
                timeout: MassaTime::from_millis(0),
                activation_delay: MassaTime::from_millis(0),
>>>>>>> 21c15ae8
            },
            MipState::new(MassaTime::from_millis(0)),
        )],
        mip_stats_config,
    ))
    .expect("mip store creation failed");

    // Check the bootstraped MIP store
    if let Some(bootstrap_mip_store) = bootstrap_state.mip_store {
        // TODO: in some cases, should bootstrap again
        let (updated, added) = mip_store
            .update_with(&bootstrap_mip_store)
            .expect("Cannot update MIP store with bootstrap mip store");

        if !added.is_empty() {
            for (mip_info, mip_state) in added.iter() {
                let now = MassaTime::now().expect("Cannot get current time");
                match mip_state.state_at(now, mip_info.start, mip_info.timeout) {
                    Ok(st_id) => {
                        if st_id == ComponentStateTypeId::LockedIn {
                            // A new MipInfo @ state locked_in - we need to urge the user to update
                            warn!(
                                "A new MIP has been locked in: {}, version: {}",
                                mip_info.name, mip_info.version
                            );
                            // Safe to unwrap here (only panic if not LockedIn)
                            let activation_at = mip_state.activation_at(mip_info).unwrap();
                            let dt = Utc
                                .timestamp_opt(activation_at.to_duration().as_secs() as i64, 0)
                                .unwrap();
                            warn!("Please update your Massa node before: {}", dt.to_rfc2822());
                        } else if st_id == ComponentStateTypeId::Active {
                            // A new MipInfo @ state active - we are not compatible anymore
                            warn!(
                                "A new MIP has become active {:?}, version: {:?}",
                                mip_info.name, mip_info.version
                            );
                            panic!(
                                "Please update your Massa node to support MIP version {} ({})",
                                mip_info.version, mip_info.name
                            );
                        } else if st_id == ComponentStateTypeId::Defined {
                            // a new MipInfo @ state defined or started (or failed / error)
                            // warn the user to update its node
                            warn!(
                                "A new MIP has been defined: {}, version: {}",
                                mip_info.name, mip_info.version
                            );
                            debug!("MIP state: {:?}", mip_state);
                            let dt_start = Utc
                                .timestamp_opt(mip_info.start.to_duration().as_secs() as i64, 0)
                                .unwrap();
                            let dt_timeout = Utc
                                .timestamp_opt(mip_info.timeout.to_duration().as_secs() as i64, 0)
                                .unwrap();
                            warn!("Please update your node between: {} and {} if you want to support this update",
                                dt_start.to_rfc2822(),
                                dt_timeout.to_rfc2822()
                            );
                        } else {
                            // a new MipInfo @ state defined or started (or failed / error)
                            // warn the user to update its node
                            warn!(
                                "A new MIP has been received: {}, version: {}",
                                mip_info.name, mip_info.version
                            );
                            debug!("MIP state: {:?}", mip_state);
                            warn!("Please update your Massa node to support it");
                        }
                    }
                    Err(StateAtError::Unpredictable) => {
                        warn!(
                            "A new MIP has started: {}, version: {}",
                            mip_info.name, mip_info.version
                        );
                        debug!("MIP state: {:?}", mip_state);
                        let dt_start = Utc
                            .timestamp_opt(mip_info.start.to_duration().as_secs() as i64, 0)
                            .unwrap();
                        let dt_timeout = Utc
                            .timestamp_opt(mip_info.timeout.to_duration().as_secs() as i64, 0)
                            .unwrap();
                        warn!("Please update your node between: {} and {} if you want to support this update",
                                dt_start.to_rfc2822(),
                                dt_timeout.to_rfc2822()
                            );
                    }
                    Err(e) => {
                        // Should never happen
                        panic!(
                            "Unable to get state at {} of mip info: {:?}, error: {}",
                            now, mip_info, e
                        )
                    }
                }
            }
        }

        debug!("MIP store got {} MIP updated from bootstrap", updated.len());
    }

    // launch execution module
    let execution_config = ExecutionConfig {
        max_final_events: SETTINGS.execution.max_final_events,
        readonly_queue_length: SETTINGS.execution.readonly_queue_length,
        cursor_delay: SETTINGS.execution.cursor_delay,
        max_async_gas: MAX_ASYNC_GAS,
        max_gas_per_block: MAX_GAS_PER_BLOCK,
        roll_price: ROLL_PRICE,
        thread_count: THREAD_COUNT,
        t0: T0,
        genesis_timestamp: *GENESIS_TIMESTAMP,
        block_reward: BLOCK_REWARD,
        endorsement_count: ENDORSEMENT_COUNT as u64,
        operation_validity_period: OPERATION_VALIDITY_PERIODS,
        periods_per_cycle: PERIODS_PER_CYCLE,
        stats_time_window_duration: SETTINGS.execution.stats_time_window_duration,
        max_miss_ratio: *POS_MISS_RATE_DEACTIVATION_THRESHOLD,
        max_datastore_key_length: MAX_DATASTORE_KEY_LENGTH,
        max_bytecode_size: MAX_BYTECODE_LENGTH,
        max_datastore_value_size: MAX_DATASTORE_VALUE_LENGTH,
        storage_costs_constants,
        max_read_only_gas: SETTINGS.execution.max_read_only_gas,
        initial_vesting_path: SETTINGS.execution.initial_vesting_path.clone(),
        gas_costs: GasCosts::new(
            SETTINGS.execution.abi_gas_costs_file.clone(),
            SETTINGS.execution.wasm_gas_costs_file.clone(),
        )
        .expect("Failed to load gas costs"),
        last_start_period: final_state.read().last_start_period,
        hd_cache_path: SETTINGS.execution.hd_cache_path.clone(),
        lru_cache_size: SETTINGS.execution.lru_cache_size,
        hd_cache_size: SETTINGS.execution.hd_cache_size,
        snip_amount: SETTINGS.execution.snip_amount,
        roll_count_to_slash_on_denunciation: ROLL_COUNT_TO_SLASH_ON_DENUNCIATION,
        denunciation_expire_periods: DENUNCIATION_EXPIRE_PERIODS,
        broadcast_enabled: SETTINGS.api.enable_broadcast,
        broadcast_slot_execution_output_channel_capacity: SETTINGS
            .execution
            .broadcast_slot_execution_output_channel_capacity,
    };

    let execution_channels = ExecutionChannels {
        slot_execution_output_sender: broadcast::channel(
            execution_config.broadcast_slot_execution_output_channel_capacity,
        )
        .0,
    };

    let (execution_manager, execution_controller) = start_execution_worker(
        execution_config,
        final_state.clone(),
        selector_controller.clone(),
        mip_store.clone(),
        execution_channels.clone(),
    );

    // launch pool controller
    let pool_config = PoolConfig {
        thread_count: THREAD_COUNT,
        max_block_size: MAX_BLOCK_SIZE,
        max_block_gas: MAX_GAS_PER_BLOCK,
        roll_price: ROLL_PRICE,
        max_block_endorsement_count: ENDORSEMENT_COUNT,
        operation_validity_periods: OPERATION_VALIDITY_PERIODS,
        max_operations_per_block: MAX_OPERATIONS_PER_BLOCK,
        max_operation_pool_size_per_thread: SETTINGS.pool.max_pool_size_per_thread,
        max_endorsements_pool_size_per_thread: SETTINGS.pool.max_pool_size_per_thread,
        operations_channel_size: POOL_CONTROLLER_OPERATIONS_CHANNEL_SIZE,
        endorsements_channel_size: POOL_CONTROLLER_ENDORSEMENTS_CHANNEL_SIZE,
        denunciations_channel_size: POOL_CONTROLLER_DENUNCIATIONS_CHANNEL_SIZE,
        broadcast_enabled: SETTINGS.api.enable_broadcast,
        broadcast_endorsements_channel_capacity: SETTINGS
            .pool
            .broadcast_endorsements_channel_capacity,
        broadcast_operations_channel_capacity: SETTINGS.pool.broadcast_operations_channel_capacity,
        genesis_timestamp: *GENESIS_TIMESTAMP,
        t0: T0,
        periods_per_cycle: PERIODS_PER_CYCLE,
        denunciation_expire_periods: DENUNCIATION_EXPIRE_PERIODS,
        max_denunciations_per_block_header: MAX_DENUNCIATIONS_PER_BLOCK_HEADER,
        last_start_period: final_state.read().last_start_period,
    };

    let pool_channels = PoolChannels {
        endorsement_sender: broadcast::channel(pool_config.broadcast_endorsements_channel_capacity)
            .0,
        operation_sender: broadcast::channel(pool_config.broadcast_operations_channel_capacity).0,
        selector: selector_controller.clone(),
    };

    let (pool_manager, pool_controller) = start_pool_controller(
        pool_config,
        &shared_storage,
        execution_controller.clone(),
        pool_channels.clone(),
    );

    // launch protocol controller
    let mut listeners = HashMap::default();
    listeners.insert(SETTINGS.protocol.bind, TransportType::Tcp);
    let protocol_config = ProtocolConfig {
        thread_count: THREAD_COUNT,
        ask_block_timeout: SETTINGS.protocol.ask_block_timeout,
        max_known_blocks_size: SETTINGS.protocol.max_known_blocks_size,
        max_node_known_blocks_size: SETTINGS.protocol.max_node_known_blocks_size,
        max_node_wanted_blocks_size: SETTINGS.protocol.max_node_wanted_blocks_size,
        max_known_ops_size: SETTINGS.protocol.max_known_ops_size,
        max_node_known_ops_size: SETTINGS.protocol.max_node_known_ops_size,
        max_known_endorsements_size: SETTINGS.protocol.max_known_endorsements_size,
        max_node_known_endorsements_size: SETTINGS.protocol.max_node_known_endorsements_size,
        max_simultaneous_ask_blocks_per_node: SETTINGS
            .protocol
            .max_simultaneous_ask_blocks_per_node,
        max_send_wait: SETTINGS.protocol.max_send_wait,
        operation_batch_buffer_capacity: SETTINGS.protocol.operation_batch_buffer_capacity,
        operation_announcement_buffer_capacity: SETTINGS
            .protocol
            .operation_announcement_buffer_capacity,
        operation_batch_proc_period: SETTINGS.protocol.operation_batch_proc_period,
        asked_operations_pruning_period: SETTINGS.protocol.asked_operations_pruning_period,
        operation_announcement_interval: SETTINGS.protocol.operation_announcement_interval,
        max_operations_per_message: SETTINGS.protocol.max_operations_per_message,
        max_serialized_operations_size_per_block: MAX_BLOCK_SIZE as usize,
        max_operations_per_block: MAX_OPERATIONS_PER_BLOCK,
        controller_channel_size: PROTOCOL_CONTROLLER_CHANNEL_SIZE,
        event_channel_size: PROTOCOL_EVENT_CHANNEL_SIZE,
        genesis_timestamp: *GENESIS_TIMESTAMP,
        t0: T0,
        endorsement_count: ENDORSEMENT_COUNT,
        max_message_size: MAX_MESSAGE_SIZE as usize,
        max_operations_propagation_time: SETTINGS.protocol.max_operations_propagation_time,
        max_endorsements_propagation_time: SETTINGS.protocol.max_endorsements_propagation_time,
        last_start_period: final_state.read().last_start_period,
        max_endorsements_per_message: MAX_ENDORSEMENTS_PER_MESSAGE as u64,
        max_denunciations_in_block_header: MAX_DENUNCIATIONS_PER_BLOCK_HEADER,
        initial_peers: SETTINGS.protocol.initial_peers_file.clone(),
        listeners,
        keypair_file: SETTINGS.protocol.keypair_file.clone(),
        max_known_blocks_saved_size: SETTINGS.protocol.max_known_blocks_size,
        asked_operations_buffer_capacity: SETTINGS.protocol.max_known_ops_size,
        thread_tester_count: SETTINGS.protocol.thread_tester_count,
        max_operation_storage_time: MAX_OPERATION_STORAGE_TIME,
        max_size_channel_commands_propagation_blocks: MAX_SIZE_CHANNEL_COMMANDS_PROPAGATION_BLOCKS,
        max_size_channel_commands_propagation_operations:
            MAX_SIZE_CHANNEL_COMMANDS_PROPAGATION_OPERATIONS,
        max_size_channel_commands_propagation_endorsements:
            MAX_SIZE_CHANNEL_COMMANDS_PROPAGATION_ENDORSEMENTS,
        max_size_channel_commands_retrieval_blocks: MAX_SIZE_CHANNEL_COMMANDS_RETRIEVAL_BLOCKS,
        max_size_channel_commands_retrieval_operations:
            MAX_SIZE_CHANNEL_COMMANDS_RETRIEVAL_OPERATIONS,
        max_size_channel_commands_retrieval_endorsements:
            MAX_SIZE_CHANNEL_COMMANDS_RETRIEVAL_ENDORSEMENTS,
        max_size_channel_commands_connectivity: MAX_SIZE_CHANNEL_COMMANDS_CONNECTIVITY,
        max_size_channel_commands_peers: MAX_SIZE_CHANNEL_COMMANDS_PEERS,
        max_size_channel_commands_peer_testers: MAX_SIZE_CHANNEL_COMMANDS_PEER_TESTERS,
        max_size_channel_network_to_block_handler: MAX_SIZE_CHANNEL_NETWORK_TO_BLOCK_HANDLER,
        max_size_channel_network_to_operation_handler:
            MAX_SIZE_CHANNEL_NETWORK_TO_OPERATION_HANDLER,
        max_size_channel_network_to_endorsement_handler:
            MAX_SIZE_CHANNEL_NETWORK_TO_ENDORSEMENT_HANDLER,
        max_size_channel_network_to_peer_handler: MAX_SIZE_CHANNEL_NETWORK_TO_PEER_HANDLER,
        max_size_value_datastore: MAX_DATASTORE_VALUE_LENGTH,
        max_op_datastore_entry_count: MAX_OPERATION_DATASTORE_ENTRY_COUNT,
        max_op_datastore_key_length: MAX_OPERATION_DATASTORE_KEY_LENGTH,
        max_op_datastore_value_length: MAX_OPERATION_DATASTORE_VALUE_LENGTH,
        max_size_function_name: MAX_FUNCTION_NAME_LENGTH,
        max_size_call_sc_parameter: MAX_PARAMETERS_SIZE,
        max_size_block_infos: MAX_ASK_BLOCKS_PER_MESSAGE as u64,
        max_size_listeners_per_peer: MAX_LISTENERS_PER_PEER,
        max_size_peers_announcement: MAX_PEERS_IN_ANNOUNCEMENT_LIST,
        read_write_limit_bytes_per_second: SETTINGS.protocol.read_write_limit_bytes_per_second
            as u128,
        try_connection_timer: SETTINGS.protocol.try_connection_timer,
        max_in_connections: SETTINGS.protocol.max_in_connections,
        timeout_connection: SETTINGS.protocol.timeout_connection,
        routable_ip: SETTINGS
            .protocol
            .routable_ip
            .or(SETTINGS.network.routable_ip),
        debug: false,
        peers_categories: SETTINGS.protocol.peers_categories.clone(),
        default_category_info: SETTINGS.protocol.default_category_info,
        version: *VERSION,
    };

    let (protocol_controller, protocol_channels) =
        create_protocol_controller(protocol_config.clone());

    let consensus_config = ConsensusConfig {
        genesis_timestamp: *GENESIS_TIMESTAMP,
        end_timestamp: *END_TIMESTAMP,
        thread_count: THREAD_COUNT,
        t0: T0,
        genesis_key: GENESIS_KEY.clone(),
        max_discarded_blocks: SETTINGS.consensus.max_discarded_blocks,
        max_future_processing_blocks: SETTINGS.consensus.max_future_processing_blocks,
        max_dependency_blocks: SETTINGS.consensus.max_dependency_blocks,
        delta_f0: DELTA_F0,
        operation_validity_periods: OPERATION_VALIDITY_PERIODS,
        periods_per_cycle: PERIODS_PER_CYCLE,
        stats_timespan: SETTINGS.consensus.stats_timespan,
        force_keep_final_periods: SETTINGS.consensus.force_keep_final_periods,
        endorsement_count: ENDORSEMENT_COUNT,
        block_db_prune_interval: SETTINGS.consensus.block_db_prune_interval,
        max_gas_per_block: MAX_GAS_PER_BLOCK,
        channel_size: CHANNEL_SIZE,
        bootstrap_part_size: CONSENSUS_BOOTSTRAP_PART_SIZE,
        broadcast_enabled: SETTINGS.api.enable_broadcast,
        broadcast_blocks_headers_channel_capacity: SETTINGS
            .consensus
            .broadcast_blocks_headers_channel_capacity,
        broadcast_blocks_channel_capacity: SETTINGS.consensus.broadcast_blocks_channel_capacity,
        broadcast_filled_blocks_channel_capacity: SETTINGS
            .consensus
            .broadcast_filled_blocks_channel_capacity,
        last_start_period: final_state.read().last_start_period,
    };

    let (consensus_event_sender, consensus_event_receiver) =
        crossbeam_channel::bounded(CHANNEL_SIZE);
    let consensus_channels = ConsensusChannels {
        execution_controller: execution_controller.clone(),
        selector_controller: selector_controller.clone(),
        pool_controller: pool_controller.clone(),
        controller_event_tx: consensus_event_sender,
        protocol_controller: protocol_controller.clone(),
        block_header_sender: broadcast::channel(
            consensus_config.broadcast_blocks_headers_channel_capacity,
        )
        .0,
        block_sender: broadcast::channel(consensus_config.broadcast_blocks_channel_capacity).0,
        filled_block_sender: broadcast::channel(
            consensus_config.broadcast_filled_blocks_channel_capacity,
        )
        .0,
    };

    let (consensus_controller, consensus_manager) = start_consensus_worker(
        consensus_config,
        consensus_channels.clone(),
        bootstrap_state.graph,
        shared_storage.clone(),
    );

    let (protocol_manager, keypair, node_id) = start_protocol_controller(
        protocol_config.clone(),
        consensus_controller.clone(),
        bootstrap_state.peers,
        pool_controller.clone(),
        shared_storage.clone(),
        protocol_channels,
        mip_store.clone(),
    )
    .expect("could not start protocol controller");

    // launch factory
    let factory_config = FactoryConfig {
        thread_count: THREAD_COUNT,
        genesis_timestamp: *GENESIS_TIMESTAMP,
        t0: T0,
        initial_delay: SETTINGS.factory.initial_delay,
        max_block_size: MAX_BLOCK_SIZE as u64,
        max_block_gas: MAX_GAS_PER_BLOCK,
        max_operations_per_block: MAX_OPERATIONS_PER_BLOCK,
        last_start_period: final_state.read().last_start_period,
        periods_per_cycle: PERIODS_PER_CYCLE,
        denunciation_expire_periods: DENUNCIATION_EXPIRE_PERIODS,
    };
    let factory_channels = FactoryChannels {
        selector: selector_controller.clone(),
        consensus: consensus_controller.clone(),
        pool: pool_controller.clone(),
        protocol: protocol_controller.clone(),
        storage: shared_storage.clone(),
    };
    let factory_manager = start_factory(
        factory_config,
        node_wallet.clone(),
        factory_channels,
        mip_store.clone(),
    );

    let bootstrap_manager = bootstrap_config.listen_addr.map(|addr| {
        let (waker, listener) = BootstrapTcpListener::new(&addr).unwrap_or_else(|_| {
            panic!(
                "{}",
                format!("Could not bind to address: {}", addr).as_str()
            )
        });
        let mut manager = start_bootstrap_server(
            listener,
            consensus_controller.clone(),
            protocol_controller.clone(),
            final_state.clone(),
            bootstrap_config,
            keypair.clone(),
            *VERSION,
            mip_store.clone(),
        )
        .expect("Could not start bootstrap server");
        manager.set_listener_stopper(waker);
        manager
    });

    let api_config: APIConfig = APIConfig {
        bind_private: SETTINGS.api.bind_private,
        bind_public: SETTINGS.api.bind_public,
        bind_api: SETTINGS.api.bind_api,
        draw_lookahead_period_count: SETTINGS.api.draw_lookahead_period_count,
        max_arguments: SETTINGS.api.max_arguments,
        openrpc_spec_path: SETTINGS.api.openrpc_spec_path.clone(),
        bootstrap_whitelist_path: SETTINGS.bootstrap.bootstrap_whitelist_path.clone(),
        bootstrap_blacklist_path: SETTINGS.bootstrap.bootstrap_blacklist_path.clone(),
        max_request_body_size: SETTINGS.api.max_request_body_size,
        max_response_body_size: SETTINGS.api.max_response_body_size,
        max_connections: SETTINGS.api.max_connections,
        max_subscriptions_per_connection: SETTINGS.api.max_subscriptions_per_connection,
        max_log_length: SETTINGS.api.max_log_length,
        allow_hosts: SETTINGS.api.allow_hosts.clone(),
        batch_request_limit: SETTINGS.api.batch_request_limit,
        ping_interval: SETTINGS.api.ping_interval,
        enable_http: SETTINGS.api.enable_http,
        enable_ws: SETTINGS.api.enable_ws,
        max_datastore_value_length: MAX_DATASTORE_VALUE_LENGTH,
        max_op_datastore_entry_count: MAX_OPERATION_DATASTORE_ENTRY_COUNT,
        max_op_datastore_key_length: MAX_OPERATION_DATASTORE_KEY_LENGTH,
        max_op_datastore_value_length: MAX_OPERATION_DATASTORE_VALUE_LENGTH,
        max_function_name_length: MAX_FUNCTION_NAME_LENGTH,
        max_parameter_size: MAX_PARAMETERS_SIZE,
        thread_count: THREAD_COUNT,
        keypair,
        genesis_timestamp: *GENESIS_TIMESTAMP,
        t0: T0,
        periods_per_cycle: PERIODS_PER_CYCLE,
    };

    // spawn Massa API
    let api = API::<ApiV2>::new(
        consensus_controller.clone(),
        consensus_channels.clone(),
        execution_controller.clone(),
        pool_channels.clone(),
        api_config.clone(),
        *VERSION,
    );
    let api_handle = api
        .serve(&SETTINGS.api.bind_api, &api_config)
        .await
        .expect("failed to start MASSA API");

    info!(
        "API | EXPERIMENTAL JsonRPC | listening on: {}",
        &SETTINGS.api.bind_api
    );

    // Disable WebSockets for Private and Public API's
    let mut api_config = api_config.clone();
    api_config.enable_ws = false;

    // Whether to spawn gRPC API
    let grpc_handle = if SETTINGS.grpc.enabled {
        let grpc_config = GrpcConfig {
            enabled: SETTINGS.grpc.enabled,
            accept_http1: SETTINGS.grpc.accept_http1,
            enable_cors: SETTINGS.grpc.enable_cors,
            enable_health: SETTINGS.grpc.enable_health,
            enable_reflection: SETTINGS.grpc.enable_reflection,
            enable_mtls: SETTINGS.grpc.enable_mtls,
            bind: SETTINGS.grpc.bind,
            accept_compressed: SETTINGS.grpc.accept_compressed.clone(),
            send_compressed: SETTINGS.grpc.send_compressed.clone(),
            max_decoding_message_size: SETTINGS.grpc.max_decoding_message_size,
            max_encoding_message_size: SETTINGS.grpc.max_encoding_message_size,
            concurrency_limit_per_connection: SETTINGS.grpc.concurrency_limit_per_connection,
            timeout: SETTINGS.grpc.timeout.to_duration(),
            initial_stream_window_size: SETTINGS.grpc.initial_stream_window_size,
            initial_connection_window_size: SETTINGS.grpc.initial_connection_window_size,
            max_concurrent_streams: SETTINGS.grpc.max_concurrent_streams,
            tcp_keepalive: SETTINGS.grpc.tcp_keepalive.map(|t| t.to_duration()),
            tcp_nodelay: SETTINGS.grpc.tcp_nodelay,
            http2_keepalive_interval: SETTINGS
                .grpc
                .http2_keepalive_interval
                .map(|t| t.to_duration()),
            http2_keepalive_timeout: SETTINGS
                .grpc
                .http2_keepalive_timeout
                .map(|t| t.to_duration()),
            http2_adaptive_window: SETTINGS.grpc.http2_adaptive_window,
            max_frame_size: SETTINGS.grpc.max_frame_size,
            thread_count: THREAD_COUNT,
            max_operations_per_block: MAX_OPERATIONS_PER_BLOCK,
            endorsement_count: ENDORSEMENT_COUNT,
            max_endorsements_per_message: MAX_ENDORSEMENTS_PER_MESSAGE,
            max_datastore_value_length: MAX_DATASTORE_VALUE_LENGTH,
            max_op_datastore_entry_count: MAX_OPERATION_DATASTORE_ENTRY_COUNT,
            max_op_datastore_key_length: MAX_OPERATION_DATASTORE_KEY_LENGTH,
            max_op_datastore_value_length: MAX_OPERATION_DATASTORE_VALUE_LENGTH,
            max_function_name_length: MAX_FUNCTION_NAME_LENGTH,
            max_parameter_size: MAX_PARAMETERS_SIZE,
            max_operations_per_message: MAX_OPERATIONS_PER_MESSAGE,
            genesis_timestamp: *GENESIS_TIMESTAMP,
            t0: T0,
            periods_per_cycle: PERIODS_PER_CYCLE,
            max_channel_size: SETTINGS.grpc.max_channel_size,
            draw_lookahead_period_count: SETTINGS.grpc.draw_lookahead_period_count,
            last_start_period: final_state.read().last_start_period,
            max_denunciations_per_block_header: MAX_DENUNCIATIONS_PER_BLOCK_HEADER,
            max_block_ids_per_request: SETTINGS.grpc.max_block_ids_per_request,
            max_operation_ids_per_request: SETTINGS.grpc.max_operation_ids_per_request,
            server_certificate_path: SETTINGS.grpc.server_certificate_path.clone(),
            server_private_key_path: SETTINGS.grpc.server_private_key_path.clone(),
            client_certificate_authority_root_path: SETTINGS
                .grpc
                .client_certificate_authority_root_path
                .clone(),
        };

        let grpc_api = MassaGrpc {
            consensus_controller: consensus_controller.clone(),
            consensus_channels: consensus_channels.clone(),
            execution_controller: execution_controller.clone(),
            execution_channels,
            pool_channels,
            pool_command_sender: pool_controller.clone(),
            protocol_command_sender: protocol_controller.clone(),
            selector_controller: selector_controller.clone(),
            storage: shared_storage.clone(),
            grpc_config: grpc_config.clone(),
            version: *VERSION,
            mip_store: mip_store.clone(),
        };

        // HACK maybe should remove timeout later
        if let Ok(result) =
            tokio::time::timeout(Duration::from_secs(3), grpc_api.serve(&grpc_config)).await
        {
            match result {
                Ok(stop) => {
                    info!("API | gRPC | listening on: {}", grpc_config.bind);
                    Some(stop)
                }
                Err(e) => {
                    error!("{}", e);
                    None
                }
            }
        } else {
            error!("Timeout on start grpc API");
            None
        }
    } else {
        None
    };

    // spawn private API
    let (api_private, api_private_stop_rx) = API::<Private>::new(
        protocol_controller.clone(),
        execution_controller.clone(),
        api_config.clone(),
        node_wallet,
    );
    let api_private_handle = api_private
        .serve(&SETTINGS.api.bind_private, &api_config)
        .await
        .expect("failed to start PRIVATE API");
    info!(
        "API | PRIVATE JsonRPC | listening on: {}",
        api_config.bind_private
    );

    // spawn public API
    let api_public = API::<Public>::new(
        consensus_controller.clone(),
        execution_controller.clone(),
        api_config.clone(),
        selector_controller.clone(),
        pool_controller.clone(),
        protocol_controller.clone(),
        protocol_config.clone(),
        *VERSION,
        node_id,
        shared_storage.clone(),
        mip_store.clone(),
    );
    let api_public_handle = api_public
        .serve(&SETTINGS.api.bind_public, &api_config)
        .await
        .expect("failed to start PUBLIC API");
    info!(
        "API | PUBLIC JsonRPC | listening on: {}",
        api_config.bind_public
    );

    #[cfg(feature = "deadlock_detection")]
    {
        // only for #[cfg]
        use parking_lot::deadlock;
        use std::thread;

        let interval = Duration::from_secs(args.dl_interval);
        warn!("deadlocks detector will run every {:?}", interval);

        // Create a background thread which checks for deadlocks at the defined interval
        let thread_builder = thread::Builder::new().name("deadlock-detection".into());
        thread_builder
            .spawn(move || loop {
                thread::sleep(interval);
                let deadlocks = deadlock::check_deadlock();
                if deadlocks.is_empty() {
                    continue;
                }
                warn!("{} deadlocks detected", deadlocks.len());
                for (i, threads) in deadlocks.iter().enumerate() {
                    warn!("Deadlock #{}", i);
                    for t in threads {
                        warn!("Thread Id {:#?}", t.thread_id());
                        warn!("{:#?}", t.backtrace());
                    }
                }
            })
            .expect("failed to spawn thread : deadlock-detection");
    }
    (
        consensus_event_receiver,
        bootstrap_manager,
        consensus_manager,
        execution_manager,
        selector_manager,
        pool_manager,
        protocol_manager,
        factory_manager,
        api_private_stop_rx,
        api_private_handle,
        api_public_handle,
        api_handle,
        grpc_handle,
    )
}

struct Managers {
    bootstrap_manager: Option<BootstrapManager>,
    consensus_manager: Box<dyn ConsensusManager>,
    execution_manager: Box<dyn ExecutionManager>,
    selector_manager: Box<dyn SelectorManager>,
    pool_manager: Box<dyn PoolManager>,
    protocol_manager: Box<dyn ProtocolManager>,
    factory_manager: Box<dyn FactoryManager>,
}

async fn stop(
    _consensus_event_receiver: Receiver<ConsensusEvent>,
    Managers {
        bootstrap_manager,
        mut execution_manager,
        mut consensus_manager,
        mut selector_manager,
        mut pool_manager,
        mut protocol_manager,
        mut factory_manager,
    }: Managers,
    api_private_handle: StopHandle,
    api_public_handle: StopHandle,
    api_handle: StopHandle,
    grpc_handle: Option<massa_grpc::server::StopHandle>,
) {
    // stop bootstrap
    if let Some(bootstrap_manager) = bootstrap_manager {
        bootstrap_manager
            .stop()
            .expect("bootstrap server shutdown failed")
    }

    info!("Start stopping API's: gRPC, EXPERIMENTAL, PUBLIC, PRIVATE");

    // stop Massa gRPC API
    if let Some(handle) = grpc_handle {
        handle.stop();
    }

    // stop Massa API
    api_handle.stop().await;
    info!("API | EXPERIMENTAL JsonRPC | stopped");

    // stop public API
    api_public_handle.stop().await;
    info!("API | PUBLIC JsonRPC | stopped");

    // stop private API
    api_private_handle.stop().await;
    info!("API | PRIVATE JsonRPC | stopped");

    // stop factory
    factory_manager.stop();

    // stop protocol controller
    protocol_manager.stop();

    // stop consensus
    consensus_manager.stop();

    // stop pool
    pool_manager.stop();

    // stop execution controller
    execution_manager.stop();

    // stop selector controller
    selector_manager.stop();

    // stop pool controller
    // TODO
    //let protocol_pool_event_receiver = pool_manager.stop().await.expect("pool shutdown failed");

    // note that FinalLedger gets destroyed as soon as its Arc count goes to zero
}

#[derive(StructOpt)]
struct Args {
    #[structopt(long = "keep-ledger")]
    keep_ledger: bool,
    /// Wallet password
    #[structopt(short = "p", long = "pwd")]
    password: Option<String>,

    /// restart_from_snapshot_at_period
    #[structopt(long = "restart-from-snapshot-at-period")]
    restart_from_snapshot_at_period: Option<u64>,

    #[cfg(feature = "deadlock_detection")]
    /// Deadlocks detector
    #[structopt(
        name = "deadlocks interval",
        about = "Define the interval of launching a deadlocks checking.",
        short = "i",
        long = "dli",
        default_value = "10"
    )]
    dl_interval: u64,
}

/// Load wallet, asking for passwords if necessary
fn load_wallet(password: Option<String>, path: &Path) -> anyhow::Result<Arc<RwLock<Wallet>>> {
    let password = if path.is_file() {
        password.unwrap_or_else(|| {
            Password::new()
                .with_prompt("Enter staking keys file password")
                .interact()
                .expect("IO error: Password reading failed, staking keys file couldn't be unlocked")
        })
    } else {
        password.unwrap_or_else(|| {
            Password::new()
                .with_prompt("Enter new password for staking keys file")
                .with_confirmation("Confirm password", "Passwords mismatching")
                .interact()
                .expect("IO error: Password reading failed, staking keys file couldn't be created")
        })
    };
    Ok(Arc::new(RwLock::new(Wallet::new(
        PathBuf::from(path),
        password,
    )?)))
}

#[paw::main]
fn main(args: Args) -> anyhow::Result<()> {
    let tokio_rt = tokio::runtime::Builder::new_multi_thread()
        .thread_name_fn(|| {
            static ATOMIC_ID: AtomicUsize = AtomicUsize::new(0);
            let id = ATOMIC_ID.fetch_add(1, Ordering::SeqCst);
            format!("tokio-node-{}", id)
        })
        .enable_all()
        .build()
        .unwrap();

    tokio_rt.block_on(run(args))
}

async fn run(args: Args) -> anyhow::Result<()> {
    let mut cur_args = args;
    use tracing_subscriber::prelude::*;
    // spawn the console server in the background, returning a `Layer`:
    let tracing_layer = tracing_subscriber::fmt::layer()
        .with_filter(match SETTINGS.logging.level {
            4 => LevelFilter::TRACE,
            3 => LevelFilter::DEBUG,
            2 => LevelFilter::INFO,
            1 => LevelFilter::WARN,
            _ => LevelFilter::ERROR,
        })
        .with_filter(filter_fn(|metadata| {
            metadata.target().starts_with("massa") // ignore non-massa logs
        }));
    // build a `Subscriber` by combining layers with a `tracing_subscriber::Registry`:
    tracing_subscriber::registry()
        // add the console layer to the subscriber or default layers...
        .with(tracing_layer)
        .init();

    // Setup panic handlers,
    // and when a panic occurs,
    // run default handler,
    // and then shutdown.
    let default_panic = std::panic::take_hook();
    std::panic::set_hook(Box::new(move |info| {
        default_panic(info);
        std::process::exit(1);
    }));

    // load or create wallet, asking for password if necessary
    let node_wallet = load_wallet(
        cur_args.password.clone(),
        &SETTINGS.factory.staking_wallet_path,
    )?;

    // interrupt signal listener
    let sig_int_toggled = Arc::new((Mutex::new(false), Condvar::new()));

    // TODO: re-enable and fix this (remove use ctrlc as _; when done)
    // let sig_int_toggled_clone = Arc::clone(&sig_int_toggled);
    // currently used by the bootstrap client to break out of the to preempt the retry wait
    // ctrlc::set_handler(move || {
    //     *sig_int_toggled_clone
    //         .0
    //         .lock()
    //         .expect("double-lock on interupt bool in ctrl-c handler") = true;
    //     sig_int_toggled_clone.1.notify_all();
    // })
    // .expect("Error setting Ctrl-C handler");

    loop {
        let (
            consensus_event_receiver,
            bootstrap_manager,
            consensus_manager,
            execution_manager,
            selector_manager,
            pool_manager,
            protocol_manager,
            factory_manager,
            mut api_private_stop_rx,
            api_private_handle,
            api_public_handle,
            api_handle,
            grpc_handle,
        ) = launch(&cur_args, node_wallet.clone(), Arc::clone(&sig_int_toggled)).await;

        // interrupt signal listener
        let (tx, rx) = crossbeam_channel::bounded(1);
        let interrupt_signal_listener = tokio::spawn(async move {
            signal::ctrl_c().await.unwrap();
            tx.send(()).unwrap();
        });

        // loop over messages
        let restart = loop {
            massa_trace!("massa-node.main.run.select", {});
            match consensus_event_receiver.try_recv() {
                Ok(evt) => match evt {
                    ConsensusEvent::NeedSync => {
                        warn!("in response to a desynchronization, the node is going to bootstrap again");
                        break true;
                    }
                    ConsensusEvent::Stop => {
                        break false;
                    }
                },
                Err(TryRecvError::Disconnected) => {
                    error!("consensus_event_receiver.wait_event disconnected");
                    break false;
                }
                _ => {}
            };

            match api_private_stop_rx.try_recv() {
                Ok(_) => {
                    info!("stop command received from private API");
                    break false;
                }
                Err(tokio::sync::mpsc::error::TryRecvError::Disconnected) => {
                    error!("api_private_stop_rx disconnected");
                    break false;
                }
                _ => {}
            }
            match rx.try_recv() {
                Ok(_) => {
                    info!("interrupt signal received");
                    break false;
                }
                Err(crossbeam_channel::TryRecvError::Disconnected) => {
                    error!("interrupt_signal_listener disconnected");
                    break false;
                }
                _ => {}
            }
            sleep(Duration::from_millis(100));
        };
        stop(
            consensus_event_receiver,
            Managers {
                bootstrap_manager,
                consensus_manager,
                execution_manager,
                selector_manager,
                pool_manager,
                protocol_manager,
                factory_manager,
            },
            api_private_handle,
            api_public_handle,
            api_handle,
            grpc_handle,
        )
        .await;

        if !restart {
            break;
        }
        // If we restart because of a desync, then we do not want to restart from a snapshot
        cur_args.restart_from_snapshot_at_period = None;
        interrupt_signal_listener.abort();
    }
    Ok(())
}<|MERGE_RESOLUTION|>--- conflicted
+++ resolved
@@ -348,21 +348,12 @@
     let mut mip_store = MipStore::try_from((
         [(
             MipInfo {
-<<<<<<< HEAD
                 name: "MIP-0000".to_string(),
                 version: 0,
                 components: HashMap::from([(MipComponent::Address, 0), (MipComponent::KeyPair, 0)]),
-                start: MassaTime::from(0),
-                timeout: MassaTime::from(0),
-                activation_delay: MassaTime::from(0),
-=======
-                name: "MIP-0001".to_string(),
-                version: 1,
-                components: HashMap::from([(MipComponent::Address, 1), (MipComponent::KeyPair, 1)]),
                 start: MassaTime::from_millis(0),
                 timeout: MassaTime::from_millis(0),
                 activation_delay: MassaTime::from_millis(0),
->>>>>>> 21c15ae8
             },
             MipState::new(MassaTime::from_millis(0)),
         )],
