use humantime::format_duration;
<<<<<<< HEAD
use massa_db::DBBatch;
use std::{collections::HashSet, net::SocketAddr, sync::Arc, time::Duration};
=======
use std::{
    collections::HashSet,
    io,
    net::{SocketAddr, TcpStream},
    sync::Arc,
    time::Duration,
};
>>>>>>> 515047c2

use massa_final_state::FinalState;
use massa_logging::massa_trace;
use massa_models::{node::NodeId, streaming_step::StreamingStep, version::Version};
use massa_signature::PublicKey;
use massa_time::MassaTime;
use massa_versioning_worker::versioning::{MipStore, MipStoreRaw};
use parking_lot::RwLock;
use rand::{
    prelude::{SliceRandom, StdRng},
    SeedableRng,
};
use tracing::{debug, info, warn};

use crate::{
    client_binder::BootstrapClientBinder,
    error::BootstrapError,
    messages::{BootstrapClientMessage, BootstrapServerMessage},
    settings::IpType,
    BootstrapConfig, GlobalBootstrapState,
};

/// Specifies a common interface that can be used by standard, or mockers
#[cfg_attr(test, mockall::automock)]
pub trait BSConnector {
    /// The client attempts to connect to the given address.
    /// If a duration is provided, the attempt will be timed out after the given duration.
    fn connect_timeout(
        &self,
        addr: SocketAddr,
        duration: Option<MassaTime>,
    ) -> io::Result<TcpStream>;
}

/// Initiates a connection with given timeout in milliseconds
#[derive(Debug)]
pub struct DefaultConnector;

impl BSConnector for DefaultConnector {
    /// Tries to connect to address
    ///
    /// # Argument
    /// * `addr`: `SocketAddr` we are trying to connect to.
    fn connect_timeout(
        &self,
        addr: SocketAddr,
        duration: Option<MassaTime>,
    ) -> io::Result<TcpStream> {
        let Some(duration) = duration else {
            return TcpStream::connect(addr);
        };
        TcpStream::connect_timeout(&addr, duration.to_duration())
    }
}
/// This function will send the starting point to receive a stream of the ledger and will receive and process each part until receive a `BootstrapServerMessage::FinalStateFinished` message from the server.
/// `next_bootstrap_message` passed as parameter must be `BootstrapClientMessage::AskFinalStatePart` enum variant.
/// `next_bootstrap_message` will be updated after receiving each part so that in case of connection lost we can restart from the last message we processed.
fn stream_final_state_and_consensus(
    cfg: &BootstrapConfig,
    client: &mut BootstrapClientBinder,
    next_bootstrap_message: &mut BootstrapClientMessage,
    global_bootstrap_state: &mut GlobalBootstrapState,
) -> Result<(), BootstrapError> {
    if let BootstrapClientMessage::AskBootstrapPart { .. } = &next_bootstrap_message {
        client.send_timeout(
            next_bootstrap_message,
            Some(cfg.write_timeout.to_duration()),
        )?;

        loop {
            match client.next_timeout(Some(cfg.read_timeout.to_duration()))? {
                BootstrapServerMessage::BootstrapPart {
                    slot,
                    ledger_part,
                    async_pool_part,
                    pos_cycle_part,
                    pos_credits_part,
                    exec_ops_part,
                    exec_de_part,
                    final_state_changes,
                    consensus_part,
                    consensus_outdated_ids,
                    last_start_period,
                } => {
                    // Set final state
                    let mut write_final_state = global_bootstrap_state.final_state.write();

                    // We only need to receive the initial_state once
                    if let Some(last_start_period) = last_start_period {
                        write_final_state.last_start_period = last_start_period;
                    }

                    let last_ledger_step = write_final_state.ledger.set_ledger_part(ledger_part)?;
                    let last_pool_step =
                        write_final_state.async_pool.set_pool_part(async_pool_part);
                    let last_cycle_step = write_final_state
                        .pos_state
                        .set_cycle_history_part(pos_cycle_part);
                    let last_credits_step = write_final_state
                        .pos_state
                        .set_deferred_credits_part(pos_credits_part);
                    let last_ops_step = write_final_state
                        .executed_ops
                        .set_executed_ops_part(exec_ops_part);
                    let last_de_step = write_final_state
                        .executed_denunciations
                        .set_executed_de_part(exec_de_part);
                    for (changes_slot, changes) in final_state_changes.iter() {
                        let mut batch = DBBatch::new(write_final_state.db.read().get_db_hash());
                        write_final_state
                            .ledger
                            .apply_changes_to_batch(changes.ledger_changes.clone(), &mut batch);
                        write_final_state
                            .async_pool
                            .apply_changes_to_batch(&changes.async_pool_changes, &mut batch);
                        if !changes.pos_changes.is_empty() {
                            write_final_state.pos_state.apply_changes_to_batch(
                                changes.pos_changes.clone(),
                                *changes_slot,
                                false,
                                &mut batch,
                            )?;
                        }
                        if !changes.executed_ops_changes.is_empty() {
                            write_final_state.executed_ops.apply_changes_to_batch(
                                changes.executed_ops_changes.clone(),
                                *changes_slot,
                                &mut batch,
                            );
                        }
                        write_final_state.db.read().write_batch(batch);
                    }
                    write_final_state.slot = slot;

                    // Set consensus blocks
                    if let Some(graph) = global_bootstrap_state.graph.as_mut() {
                        // Extend the final blocks with the received part
                        graph.final_blocks.extend(consensus_part.final_blocks);
                        // Remove every outdated block
                        graph.final_blocks.retain(|block_export| {
                            !consensus_outdated_ids.contains(&block_export.block.id)
                        });
                    } else {
                        global_bootstrap_state.graph = Some(consensus_part);
                    }
                    let last_consensus_step = StreamingStep::Ongoing(
                        // Note that this unwrap call is safe because of the above conditional statement
                        global_bootstrap_state
                            .graph
                            .as_ref()
                            .unwrap()
                            .final_blocks
                            .iter()
                            .map(|b_export| b_export.block.id)
                            .collect(),
                    );

                    // Set new message in case of disconnection
                    *next_bootstrap_message = BootstrapClientMessage::AskBootstrapPart {
                        last_slot: Some(slot),
                        last_ledger_step,
                        last_pool_step,
                        last_cycle_step,
                        last_credits_step,
                        last_ops_step,
                        last_de_step,
                        last_consensus_step,
                        send_last_start_period: false,
                    };

                    // Logs for an easier diagnostic if needed
                    debug!(
                        "client final state bootstrap cursors: {:?}",
                        next_bootstrap_message
                    );
                    debug!(
                        "client final state slot changes length: {}",
                        final_state_changes.len()
                    );
                }
                BootstrapServerMessage::BootstrapFinished => {
                    info!("State bootstrap complete");
                    // Set next bootstrap message
                    *next_bootstrap_message = BootstrapClientMessage::AskBootstrapPeers;
                    return Ok(());
                }
                BootstrapServerMessage::SlotTooOld => {
                    info!("Slot is too old retry bootstrap from scratch");
                    *next_bootstrap_message = BootstrapClientMessage::AskBootstrapPart {
                        last_slot: None,
                        last_ledger_step: StreamingStep::Started,
                        last_pool_step: StreamingStep::Started,
                        last_cycle_step: StreamingStep::Started,
                        last_credits_step: StreamingStep::Started,
                        last_ops_step: StreamingStep::Started,
                        last_de_step: StreamingStep::Started,
                        last_consensus_step: StreamingStep::Started,
                        send_last_start_period: true,
                    };
                    let mut write_final_state = global_bootstrap_state.final_state.write();
                    write_final_state.reset();
                    return Err(BootstrapError::GeneralError(String::from("Slot too old")));
                }
                // At this point, we have succesfully received the next message from the server, and it's an error-message String
                BootstrapServerMessage::BootstrapError { error } => {
                    return Err(BootstrapError::GeneralError(error))
                }
                _ => {
                    return Err(BootstrapError::GeneralError(
                        "unexpected message".to_string(),
                    ))
                }
            }
        }
    } else {
        Err(BootstrapError::GeneralError(format!(
            "Try to stream the final state but the message to send to the server was {:#?}",
            next_bootstrap_message
        )))
    }
}

/// Gets the state from a bootstrap server (internal private function)
/// needs to be CANCELLABLE
fn bootstrap_from_server(
    cfg: &BootstrapConfig,
    client: &mut BootstrapClientBinder,
    next_bootstrap_message: &mut BootstrapClientMessage,
    global_bootstrap_state: &mut GlobalBootstrapState,
    our_version: Version,
) -> Result<(), BootstrapError> {
    massa_trace!("bootstrap.lib.bootstrap_from_server", {});

    // read error (if sent by the server)
    // client.next() is not cancel-safe but we drop the whole client object if cancelled => it's OK
    match client.next_timeout(Some(cfg.read_error_timeout.to_duration())) {
        Err(BootstrapError::TimedOut(_)) => {
            massa_trace!(
                "bootstrap.lib.bootstrap_from_server: No error sent at connection",
                {}
            );
        }
        Err(e) => return Err(e),
        Ok(BootstrapServerMessage::BootstrapError { error: err }) => {
            return Err(BootstrapError::ReceivedError(err))
        }
        Ok(msg) => return Err(BootstrapError::UnexpectedServerMessage(msg)),
    };

    // handshake
    let send_time_uncompensated = MassaTime::now()?;
    // client.handshake() is not cancel-safe but we drop the whole client object if cancelled => it's OK
    client.handshake(our_version)?;

    // compute ping
    let ping = MassaTime::now()?.saturating_sub(send_time_uncompensated);
    if ping > cfg.max_ping {
        return Err(BootstrapError::GeneralError(
            "bootstrap ping too high".into(),
        ));
    }

    // First, clock and version.
    // client.next() is not cancel-safe but we drop the whole client object if cancelled => it's OK
    let server_time = match client.next_timeout(Some(cfg.read_timeout.into())) {
        Err(e) => return Err(e),
        Ok(BootstrapServerMessage::BootstrapTime {
            server_time,
            version,
        }) => {
            if !our_version.is_compatible(&version) {
                return Err(BootstrapError::IncompatibleVersionError(format!(
                    "remote is running incompatible version: {} (local node version: {})",
                    version, our_version
                )));
            }
            server_time
        }
        Ok(BootstrapServerMessage::BootstrapError { error }) => {
            return Err(BootstrapError::ReceivedError(error))
        }
        Ok(msg) => return Err(BootstrapError::UnexpectedServerMessage(msg)),
    };

    // get the time of reception
    let recv_time = MassaTime::now()?;

    // compute ping
    let ping = recv_time.saturating_sub(send_time_uncompensated);
    if ping > cfg.max_ping {
        return Err(BootstrapError::GeneralError(
            "bootstrap ping too high".into(),
        ));
    }

    // compute client / server clock delta
    // div 2 is an approximation of the time it took the message to do server -> client
    // the complete ping value being client -> server -> client
    let adjusted_server_time = server_time.checked_add(ping.checked_div_u64(2)?)?;
    let clock_delta = adjusted_server_time.abs_diff(recv_time);

    // if clock delta is too high warn the user and restart bootstrap
    if clock_delta > cfg.max_clock_delta {
        warn!("client and server clocks differ too much, please check your clock");
        let message = format!(
            "client = {}, server = {}, ping = {}, max_delta = {}",
            recv_time, server_time, ping, cfg.max_clock_delta
        );
        return Err(BootstrapError::ClockError(message));
    }

    let write_timeout: std::time::Duration = cfg.write_timeout.into();
    // Loop to ask data to the server depending on the last message we sent
    loop {
        match next_bootstrap_message {
            BootstrapClientMessage::AskBootstrapPart { .. } => {
                stream_final_state_and_consensus(
                    cfg,
                    client,
                    next_bootstrap_message,
                    global_bootstrap_state,
                )?;
            }
            BootstrapClientMessage::AskBootstrapPeers => {
                let peers = match send_client_message(
                    next_bootstrap_message,
                    client,
                    write_timeout,
                    cfg.read_timeout.into(),
                    "ask bootstrap peers timed out",
                )? {
                    BootstrapServerMessage::BootstrapPeers { peers } => peers,
                    BootstrapServerMessage::BootstrapError { error } => {
                        return Err(BootstrapError::ReceivedError(error))
                    }
                    other => return Err(BootstrapError::UnexpectedServerMessage(other)),
                };
                global_bootstrap_state.peers = Some(peers);
                *next_bootstrap_message = BootstrapClientMessage::AskBootstrapMipStore;
            }
            BootstrapClientMessage::AskBootstrapMipStore => {
                let mip_store_raw: MipStoreRaw = match send_client_message(
                    next_bootstrap_message,
                    client,
                    write_timeout,
                    cfg.read_timeout.into(),
                    "ask bootstrap versioning store timed out",
                )? {
                    BootstrapServerMessage::BootstrapMipStore { store: store_raw } => store_raw,
                    BootstrapServerMessage::BootstrapError { error } => {
                        return Err(BootstrapError::ReceivedError(error))
                    }
                    other => return Err(BootstrapError::UnexpectedServerMessage(other)),
                };

                global_bootstrap_state.mip_store =
                    Some(MipStore(Arc::new(RwLock::new(mip_store_raw))));
                *next_bootstrap_message = BootstrapClientMessage::BootstrapSuccess;
            }
            BootstrapClientMessage::BootstrapSuccess => {
                client.send_timeout(next_bootstrap_message, Some(write_timeout))?;
                break;
            }
            BootstrapClientMessage::BootstrapError { error: _ } => {
                panic!("The next message to send shouldn't be BootstrapError");
            }
        };
    }
    info!("Successful bootstrap");
    Ok(())
}

fn send_client_message(
    message_to_send: &BootstrapClientMessage,
    client: &mut BootstrapClientBinder,
    write_timeout: Duration,
    read_timeout: Duration,
    error: &str,
) -> Result<BootstrapServerMessage, BootstrapError> {
    client.send_timeout(message_to_send, Some(write_timeout))?;

    client
        .next_timeout(Some(read_timeout))
        .map_err(|e| match e {
            BootstrapError::TimedOut(_) => {
                BootstrapError::TimedOut(std::io::Error::new(std::io::ErrorKind::TimedOut, error))
            }
            _ => e,
        })
}

fn connect_to_server(
    connector: &mut impl BSConnector,
    bootstrap_config: &BootstrapConfig,
    addr: &SocketAddr,
    pub_key: &PublicKey,
) -> Result<BootstrapClientBinder, BootstrapError> {
    let socket = connector.connect_timeout(*addr, Some(bootstrap_config.connect_timeout))?;
    socket.set_nonblocking(false)?;
    Ok(BootstrapClientBinder::new(
        socket,
        *pub_key,
        bootstrap_config.into(),
    ))
}

fn filter_bootstrap_list(
    bootstrap_list: Vec<(SocketAddr, NodeId)>,
    ip_type: IpType,
) -> Vec<(SocketAddr, NodeId)> {
    let ip_filter: fn(&(SocketAddr, NodeId)) -> bool = match ip_type {
        IpType::IPv4 => |&(addr, _)| addr.is_ipv4(),
        IpType::IPv6 => |&(addr, _)| addr.is_ipv6(),
        IpType::Both => |_| true,
    };

    let prev_bootstrap_list_len = bootstrap_list.len();

    let filtered_bootstrap_list: Vec<_> = bootstrap_list.into_iter().filter(ip_filter).collect();

    let new_bootstrap_list_len = filtered_bootstrap_list.len();

    debug!(
        "Keeping {:?} bootstrap ip types. Filtered out {} bootstrap addresses out of a total of {} bootstrap servers.",
        ip_type,
        prev_bootstrap_list_len as i32 - new_bootstrap_list_len as i32,
        prev_bootstrap_list_len
    );

    filtered_bootstrap_list
}

/// Gets the state from a bootstrap server
/// needs to be CANCELLABLE
pub async fn get_state(
    bootstrap_config: &BootstrapConfig,
    final_state: Arc<RwLock<FinalState>>,
    mut connector: impl BSConnector,
    version: Version,
    genesis_timestamp: MassaTime,
    end_timestamp: Option<MassaTime>,
    restart_from_snapshot_at_period: Option<u64>,
) -> Result<GlobalBootstrapState, BootstrapError> {
    massa_trace!("bootstrap.lib.get_state", {});

    // If we restart from a snapshot, do not bootstrap
    if restart_from_snapshot_at_period.is_some() {
        massa_trace!("bootstrap.lib.get_state.init_from_snapshot", {});
        return Ok(GlobalBootstrapState::new(final_state));
    }

    // if we are before genesis, do not bootstrap
    if MassaTime::now()? < genesis_timestamp {
        massa_trace!("bootstrap.lib.get_state.init_from_scratch", {});
        // init final state
        {
            let mut final_state_guard = final_state.write();

            if !bootstrap_config.keep_ledger {
                // load ledger from initial ledger file
                final_state_guard
                    .ledger
                    .load_initial_ledger()
                    .map_err(|err| {
                        BootstrapError::GeneralError(format!(
                            "could not load initial ledger: {}",
                            err
                        ))
                    })?;
            }

            // create the initial cycle of PoS cycle_history
            final_state_guard.pos_state.create_initial_cycle();
        }
        return Ok(GlobalBootstrapState::new(final_state));
    }

    // If the two conditions above are not verified, we need to bootstrap
    // we filter the bootstrap list to keep only the ip addresses we are compatible with
    let filtered_bootstrap_list = get_bootstrap_list_iter(bootstrap_config)?;

    let mut next_bootstrap_message: BootstrapClientMessage =
        BootstrapClientMessage::AskBootstrapPart {
            last_slot: None,
            last_ledger_step: StreamingStep::Started,
            last_pool_step: StreamingStep::Started,
            last_cycle_step: StreamingStep::Started,
            last_credits_step: StreamingStep::Started,
            last_ops_step: StreamingStep::Started,
            last_de_step: StreamingStep::Started,
            last_consensus_step: StreamingStep::Started,
            send_last_start_period: true,
        };
    let mut global_bootstrap_state = GlobalBootstrapState::new(final_state);

    loop {
        for (addr, node_id) in filtered_bootstrap_list.iter() {
            if let Some(end) = end_timestamp {
                if MassaTime::now().expect("could not get now time") > end {
                    panic!("This episode has come to an end, please get the latest testnet node version to continue");
                }
            }
            info!("Start bootstrapping from {}", addr);
            match connect_to_server(
                &mut connector,
                bootstrap_config,
                addr,
                &node_id.get_public_key(),
            ) {
                Ok(mut client) => {
                    match bootstrap_from_server(bootstrap_config, &mut client, &mut next_bootstrap_message, &mut global_bootstrap_state,version)
                      // cancellable
                    {
                        Err(BootstrapError::ReceivedError(error)) => warn!("Error received from bootstrap server: {}", error),
                        Err(e) => {
                            warn!("Error while bootstrapping: {}", e);
                            // We allow unused result because we don't care if an error is thrown when sending the error message to the server we will close the socket anyway.
                            let _ = client.send_timeout(&BootstrapClientMessage::BootstrapError { error: e.to_string() }, Some(bootstrap_config.write_error_timeout.into()));
                        }
                        Ok(()) => {
                            return Ok(global_bootstrap_state)
                        }
                    }
                }
                Err(e) => {
                    warn!("Error while connecting to bootstrap server: {}", e);
                }
            };

            info!("Bootstrap from server {} failed. Your node will try to bootstrap from another server in {}.", addr, format_duration(bootstrap_config.retry_delay.to_duration()).to_string());
            std::thread::sleep(bootstrap_config.retry_delay.into());
        }
    }
}

fn get_bootstrap_list_iter(
    bootstrap_config: &BootstrapConfig,
) -> Result<Vec<(SocketAddr, NodeId)>, BootstrapError> {
    let mut filtered_bootstrap_list = filter_bootstrap_list(
        bootstrap_config.bootstrap_list.clone(),
        bootstrap_config.bootstrap_protocol,
    );

    // we are after genesis => bootstrap
    massa_trace!("bootstrap.lib.get_state.init_from_others", {});
    if filtered_bootstrap_list.is_empty() {
        return Err(BootstrapError::GeneralError(
            "no bootstrap nodes found in list".into(),
        ));
    }

    // we shuffle the list
    filtered_bootstrap_list.shuffle(&mut StdRng::from_entropy());

    // we remove the duplicated node ids (if a bootstrap server appears both with its IPv4 and IPv6 address)
    let mut unique_node_ids: HashSet<NodeId> = HashSet::new();
    filtered_bootstrap_list.retain(|e| unique_node_ids.insert(e.1));
    Ok(filtered_bootstrap_list)
}<|MERGE_RESOLUTION|>--- conflicted
+++ resolved
@@ -1,8 +1,5 @@
 use humantime::format_duration;
-<<<<<<< HEAD
 use massa_db::DBBatch;
-use std::{collections::HashSet, net::SocketAddr, sync::Arc, time::Duration};
-=======
 use std::{
     collections::HashSet,
     io,
@@ -10,7 +7,6 @@
     sync::Arc,
     time::Duration,
 };
->>>>>>> 515047c2
 
 use massa_final_state::FinalState;
 use massa_logging::massa_trace;
