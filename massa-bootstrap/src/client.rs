use humantime::format_duration;
use std::{collections::HashSet, io::ErrorKind, net::SocketAddr, sync::Arc, time::Duration};

use massa_final_state::FinalState;
use massa_logging::massa_trace;
use massa_models::{node::NodeId, streaming_step::StreamingStep, version::Version};
use massa_signature::PublicKey;
use massa_time::MassaTime;
use parking_lot::RwLock;
use rand::{
    prelude::{SliceRandom, StdRng},
    SeedableRng,
};
use tokio::time::sleep;
use tracing::{debug, info, warn};

use crate::{
    client_binder::BootstrapClientBinder,
    error::BootstrapError,
    establisher::{BSConnector, Duplex},
    messages::{BootstrapClientMessage, BootstrapServerMessage},
    settings::IpType,
    BootstrapConfig, GlobalBootstrapState,
};

/// This function will send the starting point to receive a stream of the ledger and will receive and process each part until receive a `BootstrapServerMessage::FinalStateFinished` message from the server.
/// `next_bootstrap_message` passed as parameter must be `BootstrapClientMessage::AskFinalStatePart` enum variant.
/// `next_bootstrap_message` will be updated after receiving each part so that in case of connection lost we can restart from the last message we processed.
async fn stream_final_state_and_consensus<D: Duplex>(
    cfg: &BootstrapConfig,
    client: &mut BootstrapClientBinder<D>,
    next_bootstrap_message: &mut BootstrapClientMessage,
    global_bootstrap_state: &mut GlobalBootstrapState,
) -> Result<(), BootstrapError> {
    if let BootstrapClientMessage::AskBootstrapPart { .. } = &next_bootstrap_message {
        match // tokio::time::timeout(
            // cfg.write_timeout.into(),
            client.send(next_bootstrap_message)
        {
            Err(BootstrapError::IoError(e)) if e.kind() == ErrorKind::TimedOut => Err(std::io::Error::new(
                std::io::ErrorKind::TimedOut,
                "bootstrap ask ledger part send timed out",
            )
            .into()),
            Err(e) => Err(e),
            Ok(_) => Ok(()),
        }?;
        loop {
            let msg = match // tokio::time::timeout(cfg.read_timeout.into(),
                                                 client.next() {
                                                     Err(BootstrapError::IoError(e)) if e.kind() == ErrorKind::TimedOut => {
                    return Err(std::io::Error::new(
                        std::io::ErrorKind::TimedOut,
                        "final state bootstrap read timed out",
                    )
                    .into());
                }
                Err(e) => return Err(e),
                Ok(msg) => msg,
            };
            match msg {
                BootstrapServerMessage::BootstrapPart {
                    slot,
                    ledger_part,
                    async_pool_part,
                    pos_cycle_part,
                    pos_credits_part,
                    exec_ops_part,
                    final_state_changes,
                    consensus_part,
                    consensus_outdated_ids,
                } => {
                    // Set final state
                    let mut write_final_state = global_bootstrap_state.final_state.write();
                    let last_ledger_step = write_final_state.ledger.set_ledger_part(ledger_part)?;
                    let last_pool_step =
                        write_final_state.async_pool.set_pool_part(async_pool_part);
                    let last_cycle_step = write_final_state
                        .pos_state
                        .set_cycle_history_part(pos_cycle_part);
                    let last_credits_step = write_final_state
                        .pos_state
                        .set_deferred_credits_part(pos_credits_part);
                    let last_ops_step = write_final_state
                        .executed_ops
                        .set_executed_ops_part(exec_ops_part);
                    for (changes_slot, changes) in final_state_changes.iter() {
                        write_final_state
                            .ledger
                            .apply_changes(changes.ledger_changes.clone(), *changes_slot);
                        write_final_state
                            .async_pool
                            .apply_changes_unchecked(&changes.async_pool_changes);
                        if !changes.pos_changes.is_empty() {
                            write_final_state.pos_state.apply_changes(
                                changes.pos_changes.clone(),
                                *changes_slot,
                                false,
                            )?;
                        }
                        if !changes.executed_ops_changes.is_empty() {
                            write_final_state
                                .executed_ops
                                .apply_changes(changes.executed_ops_changes.clone(), *changes_slot);
                        }
                    }
                    write_final_state.slot = slot;

                    // Set consensus blocks
                    if let Some(graph) = global_bootstrap_state.graph.as_mut() {
                        // Extend the final blocks with the received part
                        graph.final_blocks.extend(consensus_part.final_blocks);
                        // Remove every outdated block
                        graph.final_blocks.retain(|block_export| {
                            !consensus_outdated_ids.contains(&block_export.block.id)
                        });
                    } else {
                        global_bootstrap_state.graph = Some(consensus_part);
                    }
                    let last_consensus_step = StreamingStep::Ongoing(
                        // Note that this unwrap call is safe because of the above conditional statement
                        global_bootstrap_state
                            .graph
                            .as_ref()
                            .unwrap()
                            .final_blocks
                            .iter()
                            .map(|b_export| b_export.block.id)
                            .collect(),
                    );

                    // Set new message in case of disconnection
                    *next_bootstrap_message = BootstrapClientMessage::AskBootstrapPart {
                        last_slot: Some(slot),
                        last_ledger_step,
                        last_pool_step,
                        last_cycle_step,
                        last_credits_step,
                        last_ops_step,
                        last_consensus_step,
                    };

                    // Logs for an easier diagnostic if needed
                    debug!(
                        "client final state bootstrap cursors: {:?}",
                        next_bootstrap_message
                    );
                    debug!(
                        "client final state slot changes length: {}",
                        final_state_changes.len()
                    );
                }
                BootstrapServerMessage::BootstrapFinished => {
                    info!("State bootstrap complete");
                    // Set next bootstrap message
                    *next_bootstrap_message = BootstrapClientMessage::AskBootstrapPeers;
                    return Ok(());
                }
                BootstrapServerMessage::SlotTooOld => {
                    info!("Slot is too old retry bootstrap from scratch");
                    *next_bootstrap_message = BootstrapClientMessage::AskBootstrapPart {
                        last_slot: None,
                        last_ledger_step: StreamingStep::Started,
                        last_pool_step: StreamingStep::Started,
                        last_cycle_step: StreamingStep::Started,
                        last_credits_step: StreamingStep::Started,
                        last_ops_step: StreamingStep::Started,
                        last_consensus_step: StreamingStep::Started,
                    };
                    let mut write_final_state = global_bootstrap_state.final_state.write();
                    write_final_state.reset();
                    return Err(BootstrapError::GeneralError(String::from("Slot too old")));
                }
                BootstrapServerMessage::BootstrapError { error } => {
                    return Err(std::io::Error::new(std::io::ErrorKind::InvalidData, error).into())
                }
                _ => {
                    return Err(std::io::Error::new(
                        std::io::ErrorKind::InvalidData,
                        "unexpected message",
                    )
                    .into())
                }
            }
        }
    } else {
        Err(BootstrapError::GeneralError(format!(
            "Try to stream the final state but the message to send to the server was {:#?}",
            next_bootstrap_message
        )))
    }
}

/// Gets the state from a bootstrap server (internal private function)
/// needs to be CANCELLABLE
async fn bootstrap_from_server<D: Duplex>(
    cfg: &BootstrapConfig,
    client: &mut BootstrapClientBinder<D>,
    next_bootstrap_message: &mut BootstrapClientMessage,
    global_bootstrap_state: &mut GlobalBootstrapState,
    our_version: Version,
) -> Result<(), BootstrapError> {
    massa_trace!("bootstrap.lib.bootstrap_from_server", {});

    // read error (if sent by the server)
    // client.next() is not cancel-safe but we drop the whole client object if cancelled => it's OK
    match // tokio::time::timeout(cfg.read_error_timeout.into(),
                               client.next() {
                                   Err(BootstrapError::IoError(e)) if e.kind() == ErrorKind::TimedOut => {
            massa_trace!(
                "bootstrap.lib.bootstrap_from_server: No error sent at connection",
                {}
            );
        }
        Err(e) => return Err(e),
        Ok(BootstrapServerMessage::BootstrapError { error: err }) => {
            return Err(BootstrapError::ReceivedError(err))
        }
        Ok(msg) => return Err(BootstrapError::UnexpectedServerMessage(msg)),
    };

    // handshake
    let send_time_uncompensated = MassaTime::now()?;
    // client.handshake() is not cancel-safe but we drop the whole client object if cancelled => it's OK
    match // tokio::time::timeout(cfg.write_timeout.into(),
    client.handshake(our_version) {
        Err(BootstrapError::IoError(e)) if e.kind() == ErrorKind::TimedOut => {
            return Err(std::io::Error::new(
                std::io::ErrorKind::TimedOut,
                "bootstrap handshake timed out",
            )
            .into());
        }
        Err(e) => return Err(e),
        Ok(_) => {}
    }

    // compute ping
    let ping = MassaTime::now()?.saturating_sub(send_time_uncompensated);
    if ping > cfg.max_ping {
        return Err(BootstrapError::GeneralError(
            "bootstrap ping too high".into(),
        ));
    }

    // First, clock and version.
    // client.next() is not cancel-safe but we drop the whole client object if cancelled => it's OK
    let server_time = match // tokio::time::timeout(cfg.read_timeout.into(),
                                                 client.next() {
        Err(BootstrapError::IoError(e)) if e.kind() == ErrorKind::TimedOut => {
            return Err(std::io::Error::new(
                std::io::ErrorKind::TimedOut,
                "bootstrap clock sync read timed out",
            )
            .into())
        }
        Err(e) => return Err(e),
        Ok(BootstrapServerMessage::BootstrapTime {
            server_time,
            version,
        }) => {
            if !our_version.is_compatible(&version) {
                return Err(BootstrapError::IncompatibleVersionError(format!(
                    "remote is running incompatible version: {} (local node version: {})",
                    version, our_version
                )));
            }
            server_time
        }
        Ok(BootstrapServerMessage::BootstrapError { error }) => {
            return Err(BootstrapError::ReceivedError(error))
        }
        Ok(msg) => return Err(BootstrapError::UnexpectedServerMessage(msg)),
    };

    // get the time of reception
    let recv_time = MassaTime::now()?;

    // compute ping
    let ping = recv_time.saturating_sub(send_time_uncompensated);
    if ping > cfg.max_ping {
        return Err(BootstrapError::GeneralError(
            "bootstrap ping too high".into(),
        ));
    }

    // compute client / server clock delta
    // div 2 is an approximation of the time it took the message to do server -> client
    // the complete ping value being client -> server -> client
    let adjusted_server_time = server_time.checked_add(ping.checked_div_u64(2)?)?;
    let clock_delta = adjusted_server_time.abs_diff(recv_time);

    // if clock delta is too high warn the user and restart bootstrap
    if clock_delta > cfg.max_clock_delta {
        warn!("client and server clocks differ too much, please check your clock");
        let message = format!(
            "client = {}, server = {}, ping = {}, max_delta = {}",
            recv_time, server_time, ping, cfg.max_clock_delta
        );
        return Err(BootstrapError::ClockError(message));
    }

    let write_timeout: std::time::Duration = cfg.write_timeout.into();
    // Loop to ask data to the server depending on the last message we sent
    loop {
        match next_bootstrap_message {
            BootstrapClientMessage::AskBootstrapPart { .. } => {
                stream_final_state_and_consensus(
                    cfg,
                    client,
                    next_bootstrap_message,
                    global_bootstrap_state,
                )
                .await?;
            }
            BootstrapClientMessage::AskBootstrapPeers => {
                let peers = match send_client_message(
                    next_bootstrap_message,
                    client,
                    write_timeout,
                    cfg.read_timeout.into(),
                    "ask bootstrap peers timed out",
                )
                .await?
                {
                    BootstrapServerMessage::BootstrapPeers { peers } => peers,
                    BootstrapServerMessage::BootstrapError { error } => {
                        return Err(BootstrapError::ReceivedError(error))
                    }
                    other => return Err(BootstrapError::UnexpectedServerMessage(other)),
                };
                global_bootstrap_state.peers = Some(peers);
                *next_bootstrap_message = BootstrapClientMessage::BootstrapSuccess;
            }
            BootstrapClientMessage::BootstrapSuccess => {
                match // tokio::time::timeout(write_timeout,
                                           client.send(next_bootstrap_message)
                {
                    Err(BootstrapError::IoError(e)) if e.kind() == ErrorKind::TimedOut => Err(std::io::Error::new(
                        std::io::ErrorKind::TimedOut,
                        "send bootstrap success timed out",
                    )
                    .into()),
                    Err(e) => Err(e),
                    Ok(_)=> Ok(()),
                }?;
                break;
            }
            BootstrapClientMessage::BootstrapError { error: _ } => {
                panic!("The next message to send shouldn't be BootstrapError");
            }
        };
    }
    info!("Successful bootstrap");
    Ok(())
}

async fn send_client_message<D: Duplex>(
    message_to_send: &BootstrapClientMessage,
    client: &mut BootstrapClientBinder<D>,
    write_timeout: Duration,
    read_timeout: Duration,
    error: &str,
) -> Result<BootstrapServerMessage, BootstrapError> {
    match // tokio::time::timeout(write_timeout,
                               client.send(message_to_send) {
                                   Err(BootstrapError::IoError(e)) if e.kind() == ErrorKind::TimedOut => Err(std::io::Error::new(std::io::ErrorKind::TimedOut, error).into()),
        Err(e) => Err(e),
        Ok(_) => Ok(()),
    }?;
    match // tokio::time::timeout(read_timeout,
                               client.next() {
                                   Err(BootstrapError::IoError(e)) if e.kind() == ErrorKind::TimedOut => Err(std::io::Error::new(std::io::ErrorKind::TimedOut, error).into()),
        Err(e) => Err(e),
        Ok(msg) => Ok(msg),
    }
}

fn connect_to_server(
    connector: &mut impl BSConnector,
    bootstrap_config: &BootstrapConfig,
    addr: &SocketAddr,
    pub_key: &PublicKey,
) -> Result<BootstrapClientBinder<std::net::TcpStream>, Box<BootstrapError>> {
    let socket = connector.connect(*addr).map_err(|e| Box::new(e.into()))?;
    socket
        .set_nonblocking(true)
        .map_err(|e| Box::new(BootstrapError::IoError(e)))?;
    Ok(BootstrapClientBinder::new(
        // this from_std will panic if this method doesn't exist within an async runtime...
<<<<<<< HEAD
        socket,
=======
        tokio::net::TcpStream::from_std(socket)
            .map_err(|e| Box::new(BootstrapError::IoError(e)))?,
>>>>>>> 0721d10d
        *pub_key,
        bootstrap_config.into(),
    ))
}

fn filter_bootstrap_list(
    bootstrap_list: Vec<(SocketAddr, NodeId)>,
    ip_type: IpType,
) -> Vec<(SocketAddr, NodeId)> {
    let ip_filter: fn(&(SocketAddr, NodeId)) -> bool = match ip_type {
        IpType::IPv4 => |&(addr, _)| addr.is_ipv4(),
        IpType::IPv6 => |&(addr, _)| addr.is_ipv6(),
        IpType::Both => |_| true,
    };

    let prev_bootstrap_list_len = bootstrap_list.len();

    let filtered_bootstrap_list: Vec<_> = bootstrap_list.into_iter().filter(ip_filter).collect();

    let new_bootstrap_list_len = filtered_bootstrap_list.len();

    debug!(
        "Keeping {:?} bootstrap ips. Filtered out {} bootstrap addresses out of a total of {} bootstrap servers.",
        ip_type,
        prev_bootstrap_list_len as i32 - new_bootstrap_list_len as i32,
        prev_bootstrap_list_len
    );

    filtered_bootstrap_list
}

/// Gets the state from a bootstrap server
/// needs to be CANCELLABLE
pub async fn get_state(
    bootstrap_config: &BootstrapConfig,
    final_state: Arc<RwLock<FinalState>>,
    mut connector: impl BSConnector,
    version: Version,
    genesis_timestamp: MassaTime,
    end_timestamp: Option<MassaTime>,
) -> Result<GlobalBootstrapState, BootstrapError> {
    massa_trace!("bootstrap.lib.get_state", {});
    // if we are before genesis, do not bootstrap
<<<<<<< HEAD
    if MassaTime::now()? < genesis_timestamp {
        return get_genesis_state(final_state);
=======
    if now < genesis_timestamp {
        massa_trace!("bootstrap.lib.get_state.init_from_scratch", {});
        // init final state
        {
            let mut final_state_guard = final_state.write();
            if !bootstrap_config.keep_ledger {
                final_state_guard
                    .ledger
                    .load_initial_ledger()
                    .map_err(|err| {
                        BootstrapError::GeneralError(format!(
                            "could not load initial ledger: {}",
                            err
                        ))
                    })?;
            }
            // create the initial cycle of PoS cycle_history
            final_state_guard.pos_state.create_initial_cycle();
        }
        return Ok(GlobalBootstrapState::new(final_state));
>>>>>>> 0721d10d
    }

    // we filter the bootstrap list to keep only the ip addresses we are compatible with
    let filtered_bootstrap_list = get_bootstrap_list_iter(bootstrap_config)?;

    let mut next_bootstrap_message: BootstrapClientMessage =
        BootstrapClientMessage::AskBootstrapPart {
            last_slot: None,
            last_ledger_step: StreamingStep::Started,
            last_pool_step: StreamingStep::Started,
            last_cycle_step: StreamingStep::Started,
            last_credits_step: StreamingStep::Started,
            last_ops_step: StreamingStep::Started,
            last_consensus_step: StreamingStep::Started,
        };
    let mut global_bootstrap_state = GlobalBootstrapState::new(final_state.clone());

    loop {
        for (addr, node_id) in filtered_bootstrap_list.iter() {
            if let Some(end) = end_timestamp {
                if MassaTime::now().expect("could not get now time") > end {
                    panic!("This episode has come to an end, please get the latest testnet node version to continue");
                }
            }
            info!("Start bootstrapping from {}", addr);
            match connect_to_server(
                &mut connector,
                bootstrap_config,
                addr,
                &node_id.get_public_key(),
            ) {
                Ok(mut client) => {
                    match bootstrap_from_server(bootstrap_config, &mut client, &mut next_bootstrap_message, &mut global_bootstrap_state,version)
                    .await  // cancellable
                    {
                        Err(BootstrapError::ReceivedError(error)) => warn!("Error received from bootstrap server: {}", error),
                        Err(e) => {
                            warn!("Error while bootstrapping: {}", e);
                            // We allow unused result because we don't care if an error is thrown when sending the error message to the server we will close the socket anyway.
                            let _ = // tokio::time::timeout(bootstrap_config.write_error_timeout.into(),
                                                         client.send(&BootstrapClientMessage::BootstrapError { error: e.to_string() });
                        }
                        Ok(()) => {
                            return Ok(global_bootstrap_state)
                        }
                    }
                }
                Err(e) => {
                    warn!("Error while connecting to bootstrap server: {}", e);
                }
            };

            info!("Bootstrap from server {} failed. Your node will try to bootstrap from another server in {}.", addr, format_duration(bootstrap_config.retry_delay.to_duration()).to_string());
            sleep(bootstrap_config.retry_delay.into()).await;
        }
    }
}

fn get_genesis_state(
    final_state: Arc<RwLock<FinalState>>,
) -> Result<GlobalBootstrapState, BootstrapError> {
    massa_trace!("bootstrap.lib.get_state.init_from_scratch", {});
    // init final state
    {
        let mut final_state_guard = final_state.write();
        // load ledger from initial ledger file
        final_state_guard
            .ledger
            .load_initial_ledger()
            .map_err(|err| {
                BootstrapError::GeneralError(format!("could not load initial ledger: {}", err))
            })?;
        // create the initial cycle of PoS cycle_history
        final_state_guard.pos_state.create_initial_cycle();
    }
    return Ok(GlobalBootstrapState::new(final_state));
}

fn get_bootstrap_list_iter(
    bootstrap_config: &BootstrapConfig,
) -> Result<Vec<(SocketAddr, NodeId)>, BootstrapError> {
    let mut filtered_bootstrap_list = filter_bootstrap_list(
        bootstrap_config.bootstrap_list.clone(),
        bootstrap_config.bootstrap_protocol,
    );

    // we are after genesis => bootstrap
    massa_trace!("bootstrap.lib.get_state.init_from_others", {});
    if filtered_bootstrap_list.is_empty() {
        return Err(BootstrapError::GeneralError(
            "no bootstrap nodes found in list".into(),
        ));
    }

    // we shuffle the list
    filtered_bootstrap_list.shuffle(&mut StdRng::from_entropy());

    // we remove the duplicated node ids (if a bootstrap server appears both with its IPv4 and IPv6 address)
    let mut unique_node_ids: HashSet<NodeId> = HashSet::new();
    filtered_bootstrap_list.retain(|e| unique_node_ids.insert(e.1));
    Ok(filtered_bootstrap_list)
}<|MERGE_RESOLUTION|>--- conflicted
+++ resolved
@@ -388,12 +388,7 @@
         .map_err(|e| Box::new(BootstrapError::IoError(e)))?;
     Ok(BootstrapClientBinder::new(
         // this from_std will panic if this method doesn't exist within an async runtime...
-<<<<<<< HEAD
         socket,
-=======
-        tokio::net::TcpStream::from_std(socket)
-            .map_err(|e| Box::new(BootstrapError::IoError(e)))?,
->>>>>>> 0721d10d
         *pub_key,
         bootstrap_config.into(),
     ))
@@ -437,31 +432,8 @@
 ) -> Result<GlobalBootstrapState, BootstrapError> {
     massa_trace!("bootstrap.lib.get_state", {});
     // if we are before genesis, do not bootstrap
-<<<<<<< HEAD
     if MassaTime::now()? < genesis_timestamp {
         return get_genesis_state(final_state);
-=======
-    if now < genesis_timestamp {
-        massa_trace!("bootstrap.lib.get_state.init_from_scratch", {});
-        // init final state
-        {
-            let mut final_state_guard = final_state.write();
-            if !bootstrap_config.keep_ledger {
-                final_state_guard
-                    .ledger
-                    .load_initial_ledger()
-                    .map_err(|err| {
-                        BootstrapError::GeneralError(format!(
-                            "could not load initial ledger: {}",
-                            err
-                        ))
-                    })?;
-            }
-            // create the initial cycle of PoS cycle_history
-            final_state_guard.pos_state.create_initial_cycle();
-        }
-        return Ok(GlobalBootstrapState::new(final_state));
->>>>>>> 0721d10d
     }
 
     // we filter the bootstrap list to keep only the ip addresses we are compatible with
