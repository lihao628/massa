--- conflicted
+++ resolved
@@ -52,12 +52,10 @@
     let (sender_endorsements_ext, receiver_endorsements_ext) = unbounded();
     let (sender_blocks_ext, receiver_blocks_ext) = unbounded();
 
-<<<<<<< HEAD
     let handle = std::thread::spawn({
         let sender_operations_ext = sender_operations_ext.clone();
         move || {
-            let (mut peer_manager_handler, sender_peers) =
-                PeerManagementHandler::new(initial_peers);
+            let mut peer_management_handler = PeerManagementHandler::new(initial_peers);
             //TODO: Bound the channel
             // Channels network <-> handlers
             let (sender_operations, receiver_operations) = unbounded();
@@ -69,45 +67,19 @@
                 sender_blocks,
                 sender_endorsements,
                 sender_operations,
-                sender_peers,
+                sender_peers: peer_management_handler.sender.msg_sender.clone(),
                 id_deserializer: U64VarIntDeserializer::new(Included(0), Included(u64::MAX)),
             };
 
-            let mut peernet_config =
-                PeerNetConfiguration::default(MassaHandshake::new(), message_handlers);
+            let mut peernet_config = PeerNetConfiguration::default(
+                MassaHandshake::new(peer_management_handler.peer_db.clone()),
+                message_handlers,
+            );
             peernet_config.self_keypair = config.keypair.clone();
             peernet_config.fallback_function = Some(&fallback_function);
             //TODO: Add the rest of the config
             peernet_config.max_in_connections = config.max_in_connections;
             peernet_config.max_out_connections = config.max_out_connections;
-=======
-    let handle = std::thread::spawn(move || {
-        let mut peer_management_handler = PeerManagementHandler::new(initial_peers);
-        //TODO: Bound the channel
-        // Channels network <-> handlers
-        let (sender_operations, receiver_operations) = unbounded();
-        let (sender_endorsements, receiver_endorsements) = unbounded();
-        let (sender_blocks, receiver_blocks) = unbounded();
-
-        // Register channels for handlers
-        let message_handlers: MessagesHandler = MessagesHandler {
-            sender_blocks,
-            sender_endorsements,
-            sender_operations,
-            sender_peers: peer_management_handler.sender.msg_sender.clone(),
-            id_deserializer: U64VarIntDeserializer::new(Included(0), Included(u64::MAX)),
-        };
-
-        let mut peernet_config = PeerNetConfiguration::default(
-            MassaHandshake::new(peer_management_handler.peer_db.clone()),
-            message_handlers,
-        );
-        peernet_config.self_keypair = config.keypair;
-        peernet_config.fallback_function = Some(&fallback_function);
-        //TODO: Add the rest of the config
-        peernet_config.max_in_connections = config.max_in_connections;
-        peernet_config.max_out_connections = config.max_out_connections;
->>>>>>> 0c119af8
 
             let mut manager = PeerNetManager::new(peernet_config);
 
@@ -118,7 +90,6 @@
                 NonZeroUsize::new(usize::MAX).unwrap(),
             )));
 
-<<<<<<< HEAD
             // Start handlers
             let mut operation_handler = OperationHandler::new(
                 pool_controller.clone(),
@@ -152,88 +123,49 @@
             //Try to connect to peers
             loop {
                 select! {
-                    recv(receiver) -> msg => {
-                        if let Ok(ConnectivityCommand::Stop) = msg {
-                            if let Some(handle) = peer_manager_handler.thread_join.take() {
-                                handle.join().expect("Failed to join peer manager thread");
+                        recv(receiver) -> msg => {
+                            if let Ok(ConnectivityCommand::Stop) = msg {
+                                if let Some(handle) = peer_management_handler.thread_join.take() {
+                                    handle.join().expect("Failed to join peer manager thread");
+                                }
+                                operation_handler.stop();
+                                endorsement_handler.stop();
+                                block_handler.stop();
+                                break;
                             }
-                            operation_handler.stop();
-                            endorsement_handler.stop();
-                            block_handler.stop();
-                            break;
-=======
-        for (addr, transport) in config.listeners {
-            manager.start_listener(transport, addr).expect(&format!(
-                "Failed to start listener {:?} of transport {:?} in protocol",
-                addr, transport
-            ));
-        }
-        //Try to connect to peers
-        loop {
-            select! {
-                recv(receiver) -> msg => {
-                    if let Ok(ConnectivityCommand::Stop) = msg {
-                        if let Some(handle) = peer_management_handler.thread_join.take() {
-                            handle.join().expect("Failed to join peer manager thread");
->>>>>>> 0c119af8
                         }
-                    }
-<<<<<<< HEAD
                     default(Duration::from_millis(2000)) => {
                         // Check if we need to connect to peers
                         let nb_connection_to_try = {
                             let active_connections = manager.active_connections.read();
-                            let connection_to_try = active_connections.max_out_connections - active_connections.nb_out_connections;
-                            if connection_to_try <= 0 {
+                            let nb_connection_to_try = active_connections.max_out_connections - active_connections.nb_out_connections;
+                            if nb_connection_to_try == 0 {
                                 continue;
                             }
-                           connection_to_try
+                            nb_connection_to_try
                         };
                         // Get the best peers
                         {
-                            let peer_db_read = peer_manager_handler.peer_db.read();
-                            let best_peers = peer_db_read.index_by_newest.iter().take(nb_connection_to_try as usize);
-                            for (_timestamp, peer_id) in best_peers {
-                                let peer_info = peer_db_read.peers.get(peer_id).unwrap();
+                            let peer_db_read = peer_management_handler.peer_db.read();
+                            let best_peers = peer_db_read.get_best_peers(nb_connection_to_try);
+                            for peer_id in best_peers {
+                                let peer_info = peer_db_read.peers.get(&peer_id).unwrap();
                                 if peer_info.last_announce.listeners.is_empty() {
-=======
-                }
-                default(Duration::from_millis(2000)) => {
-                    // Check if we need to connect to peers
-                    let nb_connection_to_try = {
-                        let active_connections = manager.active_connections.read();
-                        let nb_connection_to_try = active_connections.max_out_connections - active_connections.nb_out_connections;
-                        if nb_connection_to_try == 0 {
-                            continue;
-                        }
-                        nb_connection_to_try
-                    };
-                    // Get the best peers
-                    {
-                        let peer_db_read = peer_management_handler.peer_db.read();
-                        let best_peers = peer_db_read.get_best_peers(nb_connection_to_try);
-                        for peer_id in best_peers {
-                            let peer_info = peer_db_read.peers.get(&peer_id).unwrap();
-                            if peer_info.last_announce.listeners.is_empty() {
-                                continue;
-                            }
-                            {
-                                let active_connections = manager.active_connections.read();
-                                if active_connections.connections.contains_key(&peer_id) {
->>>>>>> 0c119af8
                                     continue;
                                 }
                                 {
-                                    let active_connections = manager.active_connections.read();
-                                    if active_connections.connections.contains_key(peer_id) {
-                                        continue;
+                                    {
+                                        let active_connections = manager.active_connections.read();
+                                        if active_connections.connections.contains_key(&peer_id) {
+                                            continue;
+                                        }
                                     }
-                                }
-                                // We only manage TCP for now
-                                let (addr, _transport) = peer_info.last_announce.listeners.iter().next().unwrap();
-                                manager.try_connect(*addr, Duration::from_millis(200), &OutConnectionConfig::Tcp(Box::new(TcpOutConnectionConfig {}))).unwrap();
+                                    // We only manage TCP for now
+                                    let (addr, _transport) = peer_info.last_announce.listeners.iter().next().unwrap();
+                                    manager.try_connect(*addr, Duration::from_millis(200), &OutConnectionConfig::Tcp(Box::new(TcpOutConnectionConfig {}))).unwrap();
+                                };
                             };
-                        };
+                        }
                     }
                 }
             }
