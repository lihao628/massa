--- conflicted
+++ resolved
@@ -76,11 +76,7 @@
     /// node version
     pub static ref VERSION: Version = {
         if cfg!(feature = "sandbox") {
-<<<<<<< HEAD
-            "SAND.25.1"
-=======
             "SAND.26.0"
->>>>>>> b494d8ad
         } else {
             "TEST.26.0"
         }
